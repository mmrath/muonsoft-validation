--- conflicted
+++ resolved
@@ -110,8 +110,7 @@
 			"{{ count }}": strconv.Itoa(count),
 			"{{ limit }}": strconv.Itoa(limit),
 		}).
-<<<<<<< HEAD
-		GetViolation()
+		CreateViolation()
 }
 
 // RegexConstraint is used to ensure that the given value corresponds to regex pattern.
@@ -191,7 +190,4 @@
 		BuildViolation(code.NotMatches, c.messageTemplate).
 		SetParameter("{{ value }}", *value).
 		GetViolation()
-=======
-		CreateViolation()
->>>>>>> b50ef239
 }