package it

import (
	"fmt"
	"reflect"
	"strconv"
	"time"

	"github.com/muonsoft/validation"
	"github.com/muonsoft/validation/code"
	"github.com/muonsoft/validation/is"
	"github.com/muonsoft/validation/message"
)

// NumberComparisonConstraint is used for various numeric comparisons between integer and float values.
type NumberComparisonConstraint[T validation.Numeric] struct {
	isIgnored         bool
<<<<<<< HEAD
	value             T
=======
	groups            []string
>>>>>>> 9a951003
	code              string
	messageTemplate   string
	messageParameters validation.TemplateParameterList
	comparedValue     string
	isValid           func(value T) bool
}

// IsEqualToNumber checks that the number is equal to the specified value.
func IsEqualToNumber[T validation.Numeric](value T) NumberComparisonConstraint[T] {
	return NumberComparisonConstraint[T]{
		code:            code.Equal,
		value:           value,
		messageTemplate: message.Templates[code.Equal],
		comparedValue:   fmt.Sprint(value),
		isValid: func(n T) bool {
			return n == value
		},
	}
}

// IsNotEqualToNumber checks that the number is not equal to the specified value.
func IsNotEqualToNumber[T validation.Numeric](value T) NumberComparisonConstraint[T] {
	return NumberComparisonConstraint[T]{
		code:            code.NotEqual,
		value:           value,
		messageTemplate: message.Templates[code.NotEqual],
		comparedValue:   fmt.Sprint(value),
		isValid: func(n T) bool {
			return n != value
		},
	}
}

// IsLessThan checks that the number is less than the specified value.
func IsLessThan[T validation.Numeric](value T) NumberComparisonConstraint[T] {
	return NumberComparisonConstraint[T]{
		code:            code.TooHigh,
		value:           value,
		messageTemplate: message.Templates[code.TooHigh],
		comparedValue:   fmt.Sprint(value),
		isValid: func(n T) bool {
			return n < value
		},
	}
}

// IsLessThanOrEqual checks that the number is less than or equal to the specified value.
func IsLessThanOrEqual[T validation.Numeric](value T) NumberComparisonConstraint[T] {
	return NumberComparisonConstraint[T]{
		code:            code.TooHighOrEqual,
		value:           value,
		messageTemplate: message.Templates[code.TooHighOrEqual],
		comparedValue:   fmt.Sprint(value),
		isValid: func(n T) bool {
			return n <= value
		},
	}
}

// IsGreaterThan checks that the number is greater than the specified value.
func IsGreaterThan[T validation.Numeric](value T) NumberComparisonConstraint[T] {
	return NumberComparisonConstraint[T]{
		code:            code.TooLow,
		value:           value,
		messageTemplate: message.Templates[code.TooLow],
		comparedValue:   fmt.Sprint(value),
		isValid: func(n T) bool {
			return n > value
		},
	}
}

// IsGreaterThanOrEqual checks that the number is greater than or equal to the specified value.
func IsGreaterThanOrEqual[T validation.Numeric](value T) NumberComparisonConstraint[T] {
	return NumberComparisonConstraint[T]{
		code:            code.TooLowOrEqual,
		value:           value,
		messageTemplate: message.Templates[code.TooLowOrEqual],
		comparedValue:   fmt.Sprint(value),
		isValid: func(n T) bool {
			return n >= value
		},
	}
}

// IsPositive checks that the value is a positive number. Zero is neither positive nor negative.
// If you want to allow zero use IsPositiveOrZero comparison.
func IsPositive[T validation.Numeric]() NumberComparisonConstraint[T] {
	return NumberComparisonConstraint[T]{
		code:            code.NotPositive,
		value:           0,
		messageTemplate: message.Templates[code.NotPositive],
		comparedValue:   "0",
		isValid: func(n T) bool {
			return n > 0
		},
	}
}

// IsPositiveOrZero checks that the value is a positive number or equal to zero.
// If you don't want to allow zero as a valid value, use IsPositive comparison.
func IsPositiveOrZero[T validation.Numeric]() NumberComparisonConstraint[T] {
	return NumberComparisonConstraint[T]{
		code:            code.NotPositiveOrZero,
		value:           0,
		messageTemplate: message.Templates[code.NotPositiveOrZero],
		comparedValue:   "0",
		isValid: func(n T) bool {
			return n >= 0
		},
	}
}

// IsNegative checks that the value is a negative number. Zero is neither positive nor negative.
// If you want to allow zero use IsNegativeOrZero comparison.
func IsNegative[T validation.Numeric]() NumberComparisonConstraint[T] {
	return NumberComparisonConstraint[T]{
		code:            code.NotNegative,
		value:           0,
		messageTemplate: message.Templates[code.NotNegative],
		comparedValue:   "0",
		isValid: func(n T) bool {
			return n < 0
		},
	}
}

// IsNegativeOrZero checks that the value is a negative number or equal to zero.
// If you don't want to allow zero as a valid value, use IsNegative comparison.
func IsNegativeOrZero[T validation.Numeric]() NumberComparisonConstraint[T] {
	return NumberComparisonConstraint[T]{
		code:            code.NotNegativeOrZero,
		value:           0,
		messageTemplate: message.Templates[code.NotNegativeOrZero],
		comparedValue:   "0",
		isValid: func(n T) bool {
			return n <= 0
		},
	}
}

// SetUp always returns no error.
func (c NumberComparisonConstraint[T]) SetUp() error {
	return nil
}

// Name is the constraint name.
func (c NumberComparisonConstraint[T]) Name() string {
	return fmt.Sprintf("NumberComparisonConstraint[%s]", reflect.TypeOf(c.value).String())
}

// Code overrides default code for produced violation.
func (c NumberComparisonConstraint[T]) Code(code string) NumberComparisonConstraint[T] {
	c.code = code
	return c
}

// Message sets the violation message template. You can set custom template parameters
// for injecting its values into the final message. Also, you can use default parameters:
//
//  {{ comparedValue }} - the expected value;
//  {{ value }} - the current (invalid) value.
func (c NumberComparisonConstraint[T]) Message(
	template string,
	parameters ...validation.TemplateParameter,
) NumberComparisonConstraint[T] {
	c.messageTemplate = template
	c.messageParameters = parameters
	return c
}

// When enables conditional validation of this constraint. If the expression evaluates to false,
// then the constraint will be ignored.
func (c NumberComparisonConstraint[T]) When(condition bool) NumberComparisonConstraint[T] {
	c.isIgnored = !condition
	return c
}

<<<<<<< HEAD
func (c NumberComparisonConstraint[T]) ValidateNumber(value *T, scope validation.Scope) error {
	if c.isIgnored || value == nil || c.isValid(*value) {
=======
// WhenGroups enables conditional validation of the constraint by using the validation groups.
func (c NumberComparisonConstraint) WhenGroups(groups ...string) NumberComparisonConstraint {
	c.groups = groups
	return c
}

func (c NumberComparisonConstraint) ValidateNumber(value generic.Number, scope validation.Scope) error {
	if c.isIgnored || scope.IsIgnored(c.groups...) || value.IsNil() || c.isValid(value) {
>>>>>>> 9a951003
		return nil
	}

	return scope.BuildViolation(c.code, c.messageTemplate).
		SetParameters(
			c.messageParameters.Prepend(
				validation.TemplateParameter{Key: "{{ comparedValue }}", Value: c.comparedValue},
				validation.TemplateParameter{Key: "{{ value }}", Value: fmt.Sprint(*value)},
			)...,
		).
		CreateViolation()
}

// RangeConstraint is used to check that a given number value is between some minimum and maximum.
type RangeConstraint[T validation.Numeric] struct {
	isIgnored         bool
	groups            []string
	code              string
	messageTemplate   string
	messageParameters validation.TemplateParameterList
	min               T
	max               T
}

// IsBetween checks that the number is between specified minimum and maximum integer values.
func IsBetween[T validation.Numeric](min, max T) RangeConstraint[T] {
	return RangeConstraint[T]{
		min:             min,
		max:             max,
		code:            code.NotInRange,
		messageTemplate: message.Templates[code.NotInRange],
	}
}

// SetUp returns an error if min is greater than or equal to max.
func (c RangeConstraint[T]) SetUp() error {
	if c.min >= c.max {
		return errInvalidRange
	}

	return nil
}

// Name is the constraint name.
func (c RangeConstraint[T]) Name() string {
	return fmt.Sprintf("RangeConstraint[%s]", reflect.TypeOf(c.min).String())
}

// Code overrides default code for produced violation.
func (c RangeConstraint[T]) Code(code string) RangeConstraint[T] {
	c.code = code
	return c
}

// Message sets the violation message template. You can set custom template parameters
// for injecting its values into the final message. Also, you can use default parameters:
//
//  {{ max }} - the upper limit;
//  {{ min }} - the lower limit;
//  {{ value }} - the current (invalid) value.
func (c RangeConstraint[T]) Message(template string, parameters ...validation.TemplateParameter) RangeConstraint[T] {
	c.messageTemplate = template
	c.messageParameters = parameters
	return c
}

// When enables conditional validation of this constraint. If the expression evaluates to false,
// then the constraint will be ignored.
func (c RangeConstraint[T]) When(condition bool) RangeConstraint[T] {
	c.isIgnored = !condition
	return c
}

<<<<<<< HEAD
func (c RangeConstraint[T]) ValidateNumber(value *T, scope validation.Scope) error {
	if c.isIgnored || value == nil {
=======
// WhenGroups enables conditional validation of the constraint by using the validation groups.
func (c RangeConstraint) WhenGroups(groups ...string) RangeConstraint {
	c.groups = groups
	return c
}

func (c RangeConstraint) ValidateNumber(value generic.Number, scope validation.Scope) error {
	if c.isIgnored || scope.IsIgnored(c.groups...) {
>>>>>>> 9a951003
		return nil
	}
	if *value < c.min || *value > c.max {
		return c.newViolation(*value, scope)
	}

	return nil
}

func (c RangeConstraint[T]) newViolation(value T, scope validation.Scope) error {
	return scope.BuildViolation(c.code, c.messageTemplate).
		SetParameters(
			c.messageParameters.Prepend(
				validation.TemplateParameter{Key: "{{ min }}", Value: fmt.Sprint(c.min)},
				validation.TemplateParameter{Key: "{{ max }}", Value: fmt.Sprint(c.max)},
				validation.TemplateParameter{Key: "{{ value }}", Value: fmt.Sprint(value)},
			)...,
		).
		CreateViolation()
}

// StringComparisonConstraint is used to compare strings.
type StringComparisonConstraint struct {
	isIgnored         bool
	groups            []string
	code              string
	messageTemplate   string
	messageParameters validation.TemplateParameterList
	comparedValue     string
	isValid           func(value string) bool
}

// IsEqualToString checks that the string value is equal to the specified string value.
func IsEqualToString(value string) StringComparisonConstraint {
	return StringComparisonConstraint{
		code:            code.Equal,
		messageTemplate: message.Templates[code.Equal],
		comparedValue:   value,
		isValid: func(actualValue string) bool {
			return value == actualValue
		},
	}
}

// IsNotEqualToString checks that the string value is not equal to the specified string value.
func IsNotEqualToString(value string) StringComparisonConstraint {
	return StringComparisonConstraint{
		code:            code.NotEqual,
		messageTemplate: message.Templates[code.NotEqual],
		comparedValue:   value,
		isValid: func(actualValue string) bool {
			return value != actualValue
		},
	}
}

// SetUp always returns no error.
func (c StringComparisonConstraint) SetUp() error {
	return nil
}

// Name is the constraint name.
func (c StringComparisonConstraint) Name() string {
	return "StringComparisonConstraint"
}

// Code overrides default code for produced violation.
func (c StringComparisonConstraint) Code(code string) StringComparisonConstraint {
	c.code = code
	return c
}

// Message sets the violation message template. You can set custom template parameters
// for injecting its values into the final message. Also, you can use default parameters:
//
//  {{ comparedValue }} - the expected value;
//  {{ value }} - the current (invalid) value.
//
// All string values are quoted strings.
func (c StringComparisonConstraint) Message(
	template string,
	parameters ...validation.TemplateParameter,
) StringComparisonConstraint {
	c.messageTemplate = template
	c.messageParameters = parameters
	return c
}

// When enables conditional validation of this constraint. If the expression evaluates to false,
// then the constraint will be ignored.
func (c StringComparisonConstraint) When(condition bool) StringComparisonConstraint {
	c.isIgnored = !condition
	return c
}

// WhenGroups enables conditional validation of the constraint by using the validation groups.
func (c StringComparisonConstraint) WhenGroups(groups ...string) StringComparisonConstraint {
	c.groups = groups
	return c
}

func (c StringComparisonConstraint) ValidateString(value *string, scope validation.Scope) error {
	if c.isIgnored || scope.IsIgnored(c.groups...) || value == nil || c.isValid(*value) {
		return nil
	}

	return scope.BuildViolation(c.code, c.messageTemplate).
		SetParameters(
			c.messageParameters.Prepend(
				validation.TemplateParameter{Key: "{{ comparedValue }}", Value: strconv.Quote(c.comparedValue)},
				validation.TemplateParameter{Key: "{{ value }}", Value: strconv.Quote(*value)},
			)...,
		).
		CreateViolation()
}

// TimeComparisonConstraint is used to compare time values.
type TimeComparisonConstraint struct {
	isIgnored         bool
	groups            []string
	code              string
	messageTemplate   string
	messageParameters validation.TemplateParameterList
	comparedValue     time.Time
	layout            string
	isValid           func(value time.Time) bool
}

// IsEarlierThan checks that the given time is earlier than the specified value.
func IsEarlierThan(value time.Time) TimeComparisonConstraint {
	return TimeComparisonConstraint{
		code:            code.TooLate,
		messageTemplate: message.Templates[code.TooLate],
		comparedValue:   value,
		layout:          time.RFC3339,
		isValid: func(actualValue time.Time) bool {
			return actualValue.Before(value)
		},
	}
}

// IsEarlierThanOrEqual checks that the given time is earlier or equal to the specified value.
func IsEarlierThanOrEqual(value time.Time) TimeComparisonConstraint {
	return TimeComparisonConstraint{
		code:            code.TooLateOrEqual,
		messageTemplate: message.Templates[code.TooLateOrEqual],
		comparedValue:   value,
		layout:          time.RFC3339,
		isValid: func(actualValue time.Time) bool {
			return actualValue.Before(value) || actualValue.Equal(value)
		},
	}
}

// IsLaterThan checks that the given time is later than the specified value.
func IsLaterThan(value time.Time) TimeComparisonConstraint {
	return TimeComparisonConstraint{
		code:            code.TooEarly,
		messageTemplate: message.Templates[code.TooEarly],
		comparedValue:   value,
		layout:          time.RFC3339,
		isValid: func(actualValue time.Time) bool {
			return actualValue.After(value)
		},
	}
}

// IsLaterThanOrEqual checks that the given time is later or equal to the specified value.
func IsLaterThanOrEqual(value time.Time) TimeComparisonConstraint {
	return TimeComparisonConstraint{
		code:            code.TooEarlyOrEqual,
		messageTemplate: message.Templates[code.TooEarlyOrEqual],
		comparedValue:   value,
		layout:          time.RFC3339,
		isValid: func(actualValue time.Time) bool {
			return actualValue.After(value) || actualValue.Equal(value)
		},
	}
}

// SetUp always returns no error.
func (c TimeComparisonConstraint) SetUp() error {
	return nil
}

// Name is the constraint name.
func (c TimeComparisonConstraint) Name() string {
	return "TimeComparisonConstraint"
}

// Code overrides default code for produced violation.
func (c TimeComparisonConstraint) Code(code string) TimeComparisonConstraint {
	c.code = code
	return c
}

// Message sets the violation message template. You can set custom template parameters
// for injecting its values into the final message. Also, you can use default parameters:
//
//  {{ comparedValue }} - the expected value;
//  {{ value }} - the current (invalid) value.
//
// All values are formatted by the layout that can be defined by the Layout method.
// Default layout is time.RFC3339.
func (c TimeComparisonConstraint) Message(
	template string,
	parameters ...validation.TemplateParameter,
) TimeComparisonConstraint {
	c.messageTemplate = template
	c.messageParameters = parameters
	return c
}

// Layout can be used to set the layout that is used to format time values.
func (c TimeComparisonConstraint) Layout(layout string) TimeComparisonConstraint {
	c.layout = layout
	return c
}

// When enables conditional validation of this constraint. If the expression evaluates to false,
// then the constraint will be ignored.
func (c TimeComparisonConstraint) When(condition bool) TimeComparisonConstraint {
	c.isIgnored = !condition
	return c
}

// WhenGroups enables conditional validation of the constraint by using the validation groups.
func (c TimeComparisonConstraint) WhenGroups(groups ...string) TimeComparisonConstraint {
	c.groups = groups
	return c
}

func (c TimeComparisonConstraint) ValidateTime(value *time.Time, scope validation.Scope) error {
	if c.isIgnored || scope.IsIgnored(c.groups...) || value == nil || c.isValid(*value) {
		return nil
	}

	return scope.BuildViolation(c.code, c.messageTemplate).
		SetParameters(
			c.messageParameters.Prepend(
				validation.TemplateParameter{Key: "{{ comparedValue }}", Value: c.comparedValue.Format(c.layout)},
				validation.TemplateParameter{Key: "{{ value }}", Value: value.Format(c.layout)},
			)...,
		).
		CreateViolation()
}

// TimeRangeConstraint is used to check that a given time value is between some minimum and maximum.
type TimeRangeConstraint struct {
	isIgnored         bool
	groups            []string
	code              string
	messageTemplate   string
	messageParameters validation.TemplateParameterList
	layout            string
	min               time.Time
	max               time.Time
}

// IsBetweenTime checks that the time is between specified minimum and maximum time values.
func IsBetweenTime(min, max time.Time) TimeRangeConstraint {
	return TimeRangeConstraint{
		code:            code.NotInRange,
		messageTemplate: message.Templates[code.NotInRange],
		layout:          time.RFC3339,
		min:             min,
		max:             max,
	}
}

// SetUp returns an error if min is greater than or equal to max.
func (c TimeRangeConstraint) SetUp() error {
	if c.min.After(c.max) || c.min.Equal(c.max) {
		return errInvalidRange
	}

	return nil
}

// Name is the constraint name.
func (c TimeRangeConstraint) Name() string {
	return "TimeRangeConstraint"
}

// Code overrides default code for produced violation.
func (c TimeRangeConstraint) Code(code string) TimeRangeConstraint {
	c.code = code
	return c
}

// Message sets the violation message template. You can set custom template parameters
// for injecting its values into the final message. Also, you can use default parameters:
//
//  {{ max }} - the upper limit;
//  {{ min }} - the lower limit;
//  {{ value }} - the current (invalid) value.
//
// All values are formatted by the layout that can be defined by the Layout method.
// Default layout is time.RFC3339.
func (c TimeRangeConstraint) Message(template string, parameters ...validation.TemplateParameter) TimeRangeConstraint {
	c.messageTemplate = template
	c.messageParameters = parameters
	return c
}

// When enables conditional validation of this constraint. If the expression evaluates to false,
// then the constraint will be ignored.
func (c TimeRangeConstraint) When(condition bool) TimeRangeConstraint {
	c.isIgnored = !condition
	return c
}

// WhenGroups enables conditional validation of the constraint by using the validation groups.
func (c TimeRangeConstraint) WhenGroups(groups ...string) TimeRangeConstraint {
	c.groups = groups
	return c
}

// Layout can be used to set the layout that is used to format time values.
func (c TimeRangeConstraint) Layout(layout string) TimeRangeConstraint {
	c.layout = layout
	return c
}

func (c TimeRangeConstraint) ValidateTime(value *time.Time, scope validation.Scope) error {
	if c.isIgnored || scope.IsIgnored(c.groups...) || value == nil {
		return nil
	}
	if value.Before(c.min) || value.After(c.max) {
		return c.newViolation(value, scope)
	}

	return nil
}

func (c TimeRangeConstraint) newViolation(value *time.Time, scope validation.Scope) validation.Violation {
	return scope.BuildViolation(c.code, c.messageTemplate).
		SetParameters(
			c.messageParameters.Prepend(
				validation.TemplateParameter{Key: "{{ min }}", Value: c.min.Format(c.layout)},
				validation.TemplateParameter{Key: "{{ max }}", Value: c.max.Format(c.layout)},
				validation.TemplateParameter{Key: "{{ value }}", Value: value.Format(c.layout)},
			)...,
		).
		CreateViolation()
}

// UniqueConstraint is used to check that all elements of the given collection are unique.
type UniqueConstraint struct {
	isIgnored         bool
	groups            []string
	code              string
	messageTemplate   string
	messageParameters validation.TemplateParameterList
}

// HasUniqueValues checks that all elements of the given collection are unique
// (none of them is present more than once).
func HasUniqueValues() UniqueConstraint {
	return UniqueConstraint{
		code:            code.NotUnique,
		messageTemplate: message.Templates[code.NotUnique],
	}
}

// SetUp always returns no error.
func (c UniqueConstraint) SetUp() error {
	return nil
}

// Name is the constraint name.
func (c UniqueConstraint) Name() string {
	return "UniqueConstraint"
}

// Code overrides default code for produced violation.
func (c UniqueConstraint) Code(code string) UniqueConstraint {
	c.code = code
	return c
}

// Message sets the violation message template. You can set custom template parameters
// for injecting its values into the final message.
func (c UniqueConstraint) Message(template string, parameters ...validation.TemplateParameter) UniqueConstraint {
	c.messageTemplate = template
	c.messageParameters = parameters
	return c
}

// When enables conditional validation of this constraint. If the expression evaluates to false,
// then the constraint will be ignored.
func (c UniqueConstraint) When(condition bool) UniqueConstraint {
	c.isIgnored = !condition
	return c
}

// WhenGroups enables conditional validation of the constraint by using the validation groups.
func (c UniqueConstraint) WhenGroups(groups ...string) UniqueConstraint {
	c.groups = groups
	return c
}

func (c UniqueConstraint) ValidateStrings(values []string, scope validation.Scope) error {
	if c.isIgnored || scope.IsIgnored(c.groups...) || is.UniqueStrings(values) {
		return nil
	}

	return scope.BuildViolation(c.code, c.messageTemplate).
		SetParameters(c.messageParameters...).
		CreateViolation()
}<|MERGE_RESOLUTION|>--- conflicted
+++ resolved
@@ -15,11 +15,8 @@
 // NumberComparisonConstraint is used for various numeric comparisons between integer and float values.
 type NumberComparisonConstraint[T validation.Numeric] struct {
 	isIgnored         bool
-<<<<<<< HEAD
 	value             T
-=======
 	groups            []string
->>>>>>> 9a951003
 	code              string
 	messageTemplate   string
 	messageParameters validation.TemplateParameterList
@@ -198,19 +195,14 @@
 	return c
 }
 
-<<<<<<< HEAD
-func (c NumberComparisonConstraint[T]) ValidateNumber(value *T, scope validation.Scope) error {
-	if c.isIgnored || value == nil || c.isValid(*value) {
-=======
 // WhenGroups enables conditional validation of the constraint by using the validation groups.
 func (c NumberComparisonConstraint) WhenGroups(groups ...string) NumberComparisonConstraint {
 	c.groups = groups
 	return c
 }
 
-func (c NumberComparisonConstraint) ValidateNumber(value generic.Number, scope validation.Scope) error {
-	if c.isIgnored || scope.IsIgnored(c.groups...) || value.IsNil() || c.isValid(value) {
->>>>>>> 9a951003
+func (c NumberComparisonConstraint[T]) ValidateNumber(value *T, scope validation.Scope) error {
+	if c.isIgnored || scope.IsIgnored(c.groups...) || value == nil || c.isValid(*value) {
 		return nil
 	}
 
@@ -284,19 +276,14 @@
 	return c
 }
 
-<<<<<<< HEAD
+// WhenGroups enables conditional validation of the constraint by using the validation groups.
+func (c RangeConstraint[T]) WhenGroups(groups ...string) RangeConstraint {
+	c.groups = groups
+	return c
+}
+
 func (c RangeConstraint[T]) ValidateNumber(value *T, scope validation.Scope) error {
-	if c.isIgnored || value == nil {
-=======
-// WhenGroups enables conditional validation of the constraint by using the validation groups.
-func (c RangeConstraint) WhenGroups(groups ...string) RangeConstraint {
-	c.groups = groups
-	return c
-}
-
-func (c RangeConstraint) ValidateNumber(value generic.Number, scope validation.Scope) error {
-	if c.isIgnored || scope.IsIgnored(c.groups...) {
->>>>>>> 9a951003
+	if c.isIgnored || value == nil || scope.IsIgnored(c.groups...) {
 		return nil
 	}
 	if *value < c.min || *value > c.max {
