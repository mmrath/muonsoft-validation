package it

import "errors"

var (
<<<<<<< HEAD
	errEmptyChoices   = errors.New("empty list of choices")
	errEmptyProtocols = errors.New("empty list of protocols")
	errEmptyRegex     = errors.New("nil regex")
	errInvalidRange   = errors.New("invalid range")
=======
	errEmptyChoices = errors.New("empty list of choices")
	errEmptySchemas = errors.New("empty list of schemas")
	errEmptyRegex   = errors.New("nil regex")
	errInvalidRange = errors.New("invalid range")
>>>>>>> 093b9f5b
)<|MERGE_RESOLUTION|>--- conflicted
+++ resolved
@@ -3,15 +3,8 @@
 import "errors"
 
 var (
-<<<<<<< HEAD
-	errEmptyChoices   = errors.New("empty list of choices")
-	errEmptyProtocols = errors.New("empty list of protocols")
-	errEmptyRegex     = errors.New("nil regex")
-	errInvalidRange   = errors.New("invalid range")
-=======
 	errEmptyChoices = errors.New("empty list of choices")
 	errEmptySchemas = errors.New("empty list of schemas")
 	errEmptyRegex   = errors.New("nil regex")
 	errInvalidRange = errors.New("invalid range")
->>>>>>> 093b9f5b
 )