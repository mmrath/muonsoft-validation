package it

import (
	"github.com/muonsoft/validation"
	"github.com/muonsoft/validation/code"
	"github.com/muonsoft/validation/generic"
	"github.com/muonsoft/validation/message"

	"time"
)

type NotBlankConstraint struct {
	messageTemplate string
	isIgnored       bool
	allowNil        bool
}

func IsNotBlank() NotBlankConstraint {
	return NotBlankConstraint{
		messageTemplate: message.NotBlank,
	}
}

func (c NotBlankConstraint) AllowNil() NotBlankConstraint {
	c.allowNil = true
	return c
}

func (c NotBlankConstraint) When(condition bool) NotBlankConstraint {
	c.isIgnored = !condition
	return c
}

func (c NotBlankConstraint) Message(message string) NotBlankConstraint {
	c.messageTemplate = message
	return c
}

func (c NotBlankConstraint) Set(scope *validation.Scope) error {
	scope.AddConstraint(c)

	return nil
}

func (c NotBlankConstraint) GetName() string {
	return "NotBlankConstraint"
}

func (c NotBlankConstraint) ValidateNil(scope validation.Scope) error {
	if c.isIgnored || c.allowNil {
		return nil
	}

	return c.newViolation(scope)
}

func (c NotBlankConstraint) ValidateBool(value *bool, scope validation.Scope) error {
	if c.isIgnored {
		return nil
	}
	if c.allowNil && value == nil {
		return nil
	}
	if value != nil && *value {
		return nil
	}

	return c.newViolation(scope)
}

func (c NotBlankConstraint) ValidateNumber(value generic.Number, scope validation.Scope) error {
	if c.isIgnored {
		return nil
	}
	if c.allowNil && value.IsNil() {
		return nil
	}
	if !value.IsNil() && !value.IsZero() {
		return nil
	}

	return c.newViolation(scope)
}

func (c NotBlankConstraint) ValidateString(value *string, scope validation.Scope) error {
	if c.isIgnored {
		return nil
	}
	if c.allowNil && value == nil {
		return nil
	}
	if value != nil && *value != "" {
		return nil
	}

	return c.newViolation(scope)
}

func (c NotBlankConstraint) ValidateIterable(value generic.Iterable, scope validation.Scope) error {
	if c.isIgnored {
		return nil
	}
	if c.allowNil && value.IsNil() {
		return nil
	}
	if value.Count() > 0 {
		return nil
	}

	return c.newViolation(scope)
}

func (c NotBlankConstraint) ValidateCountable(count int, scope validation.Scope) error {
	if c.isIgnored || count > 0 {
		return nil
	}

	return c.newViolation(scope)
}

<<<<<<< HEAD
func (c NotBlankConstraint) ValidateTime(time *time.Time, options validation.Options) error {
	if c.isIgnored {
		return nil
	}
	if c.allowNil && time == nil {
		return nil
	}
	if time != nil {
		return nil
	}

	return c.newViolation(options)
}

func (c NotBlankConstraint) newViolation(options validation.Options) validation.Violation {
	return options.BuildViolation(code.NotBlank, c.messageTemplate).GetViolation()
=======
func (c NotBlankConstraint) newViolation(scope validation.Scope) validation.Violation {
	return scope.BuildViolation(code.NotBlank, c.messageTemplate).GetViolation()
>>>>>>> 094b3910
}

type BlankConstraint struct {
	messageTemplate string
	isIgnored       bool
}

func IsBlank() BlankConstraint {
	return BlankConstraint{
		messageTemplate: message.Blank,
	}
}

func (c BlankConstraint) Set(scope *validation.Scope) error {
	scope.AddConstraint(c)

	return nil
}

func (c BlankConstraint) GetName() string {
	return "BlankConstraint"
}

func (c BlankConstraint) When(condition bool) BlankConstraint {
	c.isIgnored = !condition
	return c
}

func (c BlankConstraint) Message(message string) BlankConstraint {
	c.messageTemplate = message
	return c
}

func (c BlankConstraint) ValidateNil(scope validation.Scope) error {
	return nil
}

func (c BlankConstraint) ValidateBool(value *bool, scope validation.Scope) error {
	if c.isIgnored || value == nil || !*value {
		return nil
	}

	return c.newViolation(scope)
}

func (c BlankConstraint) ValidateNumber(value generic.Number, scope validation.Scope) error {
	if c.isIgnored || value.IsNil() || value.IsZero() {
		return nil
	}

	return c.newViolation(scope)
}

func (c BlankConstraint) ValidateString(value *string, scope validation.Scope) error {
	if c.isIgnored || value == nil || *value == "" {
		return nil
	}

	return c.newViolation(scope)
}

func (c BlankConstraint) ValidateIterable(value generic.Iterable, scope validation.Scope) error {
	if c.isIgnored || value.Count() == 0 {
		return nil
	}

	return c.newViolation(scope)
}

func (c BlankConstraint) ValidateCountable(count int, scope validation.Scope) error {
	if c.isIgnored || count == 0 {
		return nil
	}

	return c.newViolation(scope)
}

<<<<<<< HEAD
func (c BlankConstraint) ValidateTime(time *time.Time, options validation.Options) error {
	if c.isIgnored || time == nil {
		return nil
	}

	return c.newViolation(options)
}

func (c BlankConstraint) newViolation(options validation.Options) validation.Violation {
	return options.BuildViolation(code.Blank, c.messageTemplate).GetViolation()
=======
func (c BlankConstraint) newViolation(scope validation.Scope) validation.Violation {
	return scope.BuildViolation(code.Blank, c.messageTemplate).GetViolation()
>>>>>>> 094b3910
}<|MERGE_RESOLUTION|>--- conflicted
+++ resolved
@@ -118,8 +118,7 @@
 	return c.newViolation(scope)
 }
 
-<<<<<<< HEAD
-func (c NotBlankConstraint) ValidateTime(time *time.Time, options validation.Options) error {
+func (c NotBlankConstraint) ValidateTime(time *time.Time, scope validation.Scope) error {
 	if c.isIgnored {
 		return nil
 	}
@@ -130,15 +129,11 @@
 		return nil
 	}
 
-	return c.newViolation(options)
-}
-
-func (c NotBlankConstraint) newViolation(options validation.Options) validation.Violation {
-	return options.BuildViolation(code.NotBlank, c.messageTemplate).GetViolation()
-=======
+	return c.newViolation(scope)
+}
+
 func (c NotBlankConstraint) newViolation(scope validation.Scope) validation.Violation {
 	return scope.BuildViolation(code.NotBlank, c.messageTemplate).GetViolation()
->>>>>>> 094b3910
 }
 
 type BlankConstraint struct {
@@ -216,19 +211,14 @@
 	return c.newViolation(scope)
 }
 
-<<<<<<< HEAD
-func (c BlankConstraint) ValidateTime(time *time.Time, options validation.Options) error {
+func (c BlankConstraint) ValidateTime(time *time.Time, scope validation.Scope) error {
 	if c.isIgnored || time == nil {
 		return nil
 	}
 
-	return c.newViolation(options)
-}
-
-func (c BlankConstraint) newViolation(options validation.Options) validation.Violation {
-	return options.BuildViolation(code.Blank, c.messageTemplate).GetViolation()
-=======
+	return c.newViolation(scope)
+}
+
 func (c BlankConstraint) newViolation(scope validation.Scope) validation.Violation {
 	return scope.BuildViolation(code.Blank, c.messageTemplate).GetViolation()
->>>>>>> 094b3910
 }