package test

import (
	"time"

	"github.com/muonsoft/validation"
	"github.com/muonsoft/validation/code"
	"github.com/muonsoft/validation/it"
	"github.com/muonsoft/validation/message"
)

var numberComparisonTestCases = mergeTestCases(
	isEqualToNumberTestCases,
	isEqualToNumberFloatTestCases,
	isNotEqualToNumberTestCases,
	isNotEqualToNumberFloatTestCases,
	isLessThanIntegerTestCases,
	isLessThanFloatTestCases,
	isLessThanOrEqualIntegerTestCases,
	isLessThanOrEqualFloatTestCases,
	isGreaterThanIntegerTestCases,
	isGreaterThanFloatTestCases,
	isGreaterThanOrEqualIntegerTestCases,
	isGreaterThanOrEqualFloatTestCases,
	isPositiveTestCases,
	isPositiveFloatTestCases,
	isPositiveOrZeroTestCases,
	isPositiveOrZeroFloatTestCases,
	isNegativeTestCases,
	isNegativeFloatTestCases,
	isNegativeOrZeroTestCases,
	isNegativeOrZeroFloatTestCases,
)

var rangeComparisonTestCases = mergeTestCases(
	isBetweenIntegersTestCases,
	isBetweenFloatsTestCases,
)

var stringComparisonTestCases = mergeTestCases(
	isEqualToStringTestCases,
	isNotEqualToStringTestCases,
)

var timeComparisonTestCases = mergeTestCases(
	isEarlierThanTestCases,
	isEarlierThanOrEqualTestCases,
	isLaterThanTestCases,
	isLaterThanOrEqualTestCases,
)

var isEqualToNumberTestCases = []ConstraintValidationTestCase{
	{
		name:            "IsEqualToNumber passes on nil",
		isApplicableFor: specificValueTypes(intType),
		constraint:      it.IsEqualToNumber(1),
		assert:          assertNoError,
	},
	{
		name:            "IsEqualToNumber violation on not equal int",
		isApplicableFor: specificValueTypes(intType),
		intValue:        intValue(0),
		constraint:      it.IsEqualToNumber(1),
		assert:          assertHasOneViolation(code.Equal, "This value should be equal to 1."),
	},
	{
		name:            "IsEqualToNumber passes on equal int",
		isApplicableFor: specificValueTypes(intType),
		intValue:        intValue(1),
		constraint:      it.IsEqualToNumber(1),
		assert:          assertNoError,
	},
	{
		name:            "IsEqualToNumber violation with custom message",
		isApplicableFor: specificValueTypes(intType),
		intValue:        intValue(0),
		constraint: it.IsEqualToNumber(1).
			Code(customCode).
			Message(
				`Unexpected value "{{ value }}" at {{ custom }}, expected value is "{{ comparedValue }}".`,
				validation.TemplateParameter{Key: "{{ custom }}", Value: "parameter"},
			),
		assert: assertHasOneViolation(customCode, `Unexpected value "0" at parameter, expected value is "1".`),
	},
	{
		name:            "IsEqualToNumber passes when condition is false",
		isApplicableFor: specificValueTypes(intType),
		intValue:        intValue(0),
		constraint:      it.IsEqualToNumber(1).When(false),
		assert:          assertNoError,
	},
	{
<<<<<<< HEAD
		name:            "IsEqualToNumber violation when condition is true",
		isApplicableFor: specificValueTypes(intType),
=======
		name:            "IsEqualToInteger passes when groups not match",
		isApplicableFor: specificValueTypes(intType, floatType),
		intValue:        intValue(0),
		floatValue:      floatValue(0),
		constraint:      it.IsEqualToInteger(1).WhenGroups(testGroup),
		assert:          assertNoError,
	},
	{
		name:            "IsEqualToInteger violation when condition is true",
		isApplicableFor: specificValueTypes(intType, floatType),
>>>>>>> 9a951003
		intValue:        intValue(0),
		constraint:      it.IsEqualToNumber(1).When(true),
		assert:          assertHasOneViolation(code.Equal, "This value should be equal to 1."),
	},
}

var isEqualToNumberFloatTestCases = []ConstraintValidationTestCase{
	{
		name:            "IsEqualToNumber (float) passes on nil",
		isApplicableFor: specificValueTypes(floatType),
		constraint:      it.IsEqualToNumber(1.5),
		assert:          assertNoError,
	},
	{
		name:            "IsEqualToNumber (float) violation on not equal float",
		isApplicableFor: specificValueTypes(floatType),
		floatValue:      floatValue(0.5),
		constraint:      it.IsEqualToNumber(1.5),
		assert:          assertHasOneViolation(code.Equal, "This value should be equal to 1.5."),
	},
}

var isNotEqualToNumberTestCases = []ConstraintValidationTestCase{
	{
		name:            "IsNotEqualToNumber passes on nil",
		isApplicableFor: specificValueTypes(intType),
		constraint:      it.IsNotEqualToNumber(1),
		assert:          assertNoError,
	},
	{
		name:            "IsNotEqualToNumber violation on equal int",
		isApplicableFor: specificValueTypes(intType),
		intValue:        intValue(1),
		constraint:      it.IsNotEqualToNumber(1),
		assert:          assertHasOneViolation(code.NotEqual, "This value should not be equal to 1."),
	},
	{
		name:            "IsNotEqualToNumber passes on not equal int",
		isApplicableFor: specificValueTypes(intType),
		intValue:        intValue(0),
		constraint:      it.IsNotEqualToNumber(1),
		assert:          assertNoError,
	},
}

var isNotEqualToNumberFloatTestCases = []ConstraintValidationTestCase{
	{
		name:            "IsNotEqualToNumber (float) passes on nil",
		isApplicableFor: specificValueTypes(floatType),
		constraint:      it.IsNotEqualToNumber(1.0),
		assert:          assertNoError,
	},
	{
		name:            "IsNotEqualToNumber (float) violation on equal float",
		isApplicableFor: specificValueTypes(floatType),
		floatValue:      floatValue(1),
		constraint:      it.IsNotEqualToNumber(1.0),
		assert:          assertHasOneViolation(code.NotEqual, "This value should not be equal to 1."),
	},
	{
		name:            "IsNotEqualToNumber (float) passes on not equal float",
		isApplicableFor: specificValueTypes(floatType),
		floatValue:      floatValue(0),
		constraint:      it.IsNotEqualToNumber(1.0),
		assert:          assertNoError,
	},
}

var isLessThanIntegerTestCases = []ConstraintValidationTestCase{
	{
		name:            "IsLessThan passes on nil",
		isApplicableFor: specificValueTypes(intType),
		constraint:      it.IsLessThan(1),
		assert:          assertNoError,
	},
	{
		name:            "IsLessThan violation on greater value",
		isApplicableFor: specificValueTypes(intType),
		intValue:        intValue(2),
		constraint:      it.IsLessThan(1),
		assert:          assertHasOneViolation(code.TooHigh, "This value should be less than 1."),
	},
	{
		name:            "IsLessThan violation on equal value",
		isApplicableFor: specificValueTypes(intType),
		intValue:        intValue(1),
		constraint:      it.IsLessThan(1),
		assert:          assertHasOneViolation(code.TooHigh, "This value should be less than 1."),
	},
	{
		name:            "IsLessThan passes on less value",
		isApplicableFor: specificValueTypes(intType),
		intValue:        intValue(0),
		constraint:      it.IsLessThan(1),
		assert:          assertNoError,
	},
}

var isLessThanFloatTestCases = []ConstraintValidationTestCase{
	{
		name:            "IsLessThan (float) passes on nil",
		isApplicableFor: specificValueTypes(floatType),
		constraint:      it.IsLessThan(1.0),
		assert:          assertNoError,
	},
	{
		name:            "IsLessThan (float) violation on greater value",
		isApplicableFor: specificValueTypes(floatType),
		floatValue:      floatValue(2),
		constraint:      it.IsLessThan(1.0),
		assert:          assertHasOneViolation(code.TooHigh, "This value should be less than 1."),
	},
	{
		name:            "IsLessThan (float) violation on equal value",
		isApplicableFor: specificValueTypes(floatType),
		floatValue:      floatValue(1),
		constraint:      it.IsLessThan(1.0),
		assert:          assertHasOneViolation(code.TooHigh, "This value should be less than 1."),
	},
	{
		name:            "IsLessThan (float) passes on less value",
		isApplicableFor: specificValueTypes(floatType),
		floatValue:      floatValue(0),
		constraint:      it.IsLessThan(1.0),
		assert:          assertNoError,
	},
}

var isLessThanOrEqualIntegerTestCases = []ConstraintValidationTestCase{
	{
		name:            "IsLessThanOrEqual passes on nil",
		isApplicableFor: specificValueTypes(intType),
		constraint:      it.IsLessThanOrEqual(1),
		assert:          assertNoError,
	},
	{
		name:            "IsLessThanOrEqual violation on greater value",
		isApplicableFor: specificValueTypes(intType),
		intValue:        intValue(2),
		constraint:      it.IsLessThanOrEqual(1),
		assert:          assertHasOneViolation(code.TooHighOrEqual, "This value should be less than or equal to 1."),
	},
	{
		name:            "IsLessThanOrEqual passes on equal value",
		isApplicableFor: specificValueTypes(intType),
		intValue:        intValue(1),
		constraint:      it.IsLessThanOrEqual(1),
		assert:          assertNoError,
	},
	{
		name:            "IsLessThanOrEqual passes on less value",
		isApplicableFor: specificValueTypes(intType),
		intValue:        intValue(0),
		constraint:      it.IsLessThanOrEqual(1),
		assert:          assertNoError,
	},
}

var isLessThanOrEqualFloatTestCases = []ConstraintValidationTestCase{
	{
		name:            "IsLessThanOrEqual (float) passes on nil",
		isApplicableFor: specificValueTypes(floatType),
		constraint:      it.IsLessThanOrEqual(1.0),
		assert:          assertNoError,
	},
	{
		name:            "IsLessThanOrEqual (float) violation on greater value",
		isApplicableFor: specificValueTypes(floatType),
		floatValue:      floatValue(2),
		constraint:      it.IsLessThanOrEqual(1.0),
		assert:          assertHasOneViolation(code.TooHighOrEqual, "This value should be less than or equal to 1."),
	},
	{
		name:            "IsLessThanOrEqual (float) passes on equal value",
		isApplicableFor: specificValueTypes(floatType),
		floatValue:      floatValue(1),
		constraint:      it.IsLessThanOrEqual(1.0),
		assert:          assertNoError,
	},
	{
		name:            "IsLessThanOrEqual (float) passes on less value",
		isApplicableFor: specificValueTypes(floatType),
		floatValue:      floatValue(0),
		constraint:      it.IsLessThanOrEqual(1.0),
		assert:          assertNoError,
	},
}

var isGreaterThanIntegerTestCases = []ConstraintValidationTestCase{
	{
		name:            "IsGreaterThan passes on nil",
		isApplicableFor: specificValueTypes(intType),
		constraint:      it.IsGreaterThan(1),
		assert:          assertNoError,
	},
	{
		name:            "IsGreaterThan violation on less value",
		isApplicableFor: specificValueTypes(intType),
		intValue:        intValue(1),
		constraint:      it.IsGreaterThan(2),
		assert:          assertHasOneViolation(code.TooLow, "This value should be greater than 2."),
	},
	{
		name:            "IsGreaterThan violation on equal value",
		isApplicableFor: specificValueTypes(intType),
		intValue:        intValue(2),
		constraint:      it.IsGreaterThan(2),
		assert:          assertHasOneViolation(code.TooLow, "This value should be greater than 2."),
	},
	{
		name:            "IsGreaterThan passes on greater value",
		isApplicableFor: specificValueTypes(intType),
		intValue:        intValue(3),
		constraint:      it.IsGreaterThan(2),
		assert:          assertNoError,
	},
}

var isGreaterThanFloatTestCases = []ConstraintValidationTestCase{
	{
		name:            "IsGreaterThan (float) passes on nil",
		isApplicableFor: specificValueTypes(floatType),
		constraint:      it.IsGreaterThan(1.0),
		assert:          assertNoError,
	},
	{
		name:            "IsGreaterThan (float) violation on less value",
		isApplicableFor: specificValueTypes(floatType),
		floatValue:      floatValue(1),
		constraint:      it.IsGreaterThan(2.0),
		assert:          assertHasOneViolation(code.TooLow, "This value should be greater than 2."),
	},
	{
		name:            "IsGreaterThan (float) violation on equal value",
		isApplicableFor: specificValueTypes(floatType),
		floatValue:      floatValue(2),
		constraint:      it.IsGreaterThan(2.0),
		assert:          assertHasOneViolation(code.TooLow, "This value should be greater than 2."),
	},
	{
		name:            "IsGreaterThan (float) passes on greater value",
		isApplicableFor: specificValueTypes(floatType),
		floatValue:      floatValue(3),
		constraint:      it.IsGreaterThan(2.0),
		assert:          assertNoError,
	},
}

var isGreaterThanOrEqualIntegerTestCases = []ConstraintValidationTestCase{
	{
		name:            "IsGreaterThanOrEqual passes on nil",
		isApplicableFor: specificValueTypes(intType),
		constraint:      it.IsGreaterThanOrEqual(1),
		assert:          assertNoError,
	},
	{
		name:            "IsGreaterThanOrEqual violation on less value",
		isApplicableFor: specificValueTypes(intType),
		intValue:        intValue(1),
		constraint:      it.IsGreaterThanOrEqual(2),
		assert:          assertHasOneViolation(code.TooLowOrEqual, "This value should be greater than or equal to 2."),
	},
	{
		name:            "IsGreaterThanOrEqual passes on equal value",
		isApplicableFor: specificValueTypes(intType),
		intValue:        intValue(2),
		constraint:      it.IsGreaterThanOrEqual(2),
		assert:          assertNoError,
	},
	{
		name:            "IsGreaterThanOrEqual passes on greater value",
		isApplicableFor: specificValueTypes(intType),
		intValue:        intValue(3),
		constraint:      it.IsGreaterThanOrEqual(2),
		assert:          assertNoError,
	},
}

var isGreaterThanOrEqualFloatTestCases = []ConstraintValidationTestCase{
	{
		name:            "IsGreaterThanOrEqual (float) passes on nil",
		isApplicableFor: specificValueTypes(floatType),
		constraint:      it.IsGreaterThanOrEqual(1.0),
		assert:          assertNoError,
	},
	{
		name:            "IsGreaterThanOrEqual (float) violation on less value",
		isApplicableFor: specificValueTypes(floatType),
		floatValue:      floatValue(1),
		constraint:      it.IsGreaterThanOrEqual(2.0),
		assert:          assertHasOneViolation(code.TooLowOrEqual, "This value should be greater than or equal to 2."),
	},
	{
		name:            "IsGreaterThanOrEqual (float) passes on equal value",
		isApplicableFor: specificValueTypes(floatType),
		floatValue:      floatValue(2),
		constraint:      it.IsGreaterThanOrEqual(2.0),
		assert:          assertNoError,
	},
	{
		name:            "IsGreaterThanOrEqual (float) passes on greater value",
		isApplicableFor: specificValueTypes(floatType),
		floatValue:      floatValue(3),
		constraint:      it.IsGreaterThanOrEqual(2.0),
		assert:          assertNoError,
	},
}

var isPositiveTestCases = []ConstraintValidationTestCase{
	{
		name:            "IsPositive passes on nil",
		isApplicableFor: specificValueTypes(intType),
		constraint:      it.IsPositive[int](),
		assert:          assertNoError,
	},
	{
		name:            "IsPositive violation on negative",
		isApplicableFor: specificValueTypes(intType),
		intValue:        intValue(-1),
		constraint:      it.IsPositive[int](),
		assert:          assertHasOneViolation(code.NotPositive, "This value should be positive."),
	},
	{
		name:            "IsPositive violation on zero",
		isApplicableFor: specificValueTypes(intType),
		intValue:        intValue(0),
		constraint:      it.IsPositive[int](),
		assert:          assertHasOneViolation(code.NotPositive, "This value should be positive."),
	},
	{
		name:            "IsPositive passes on positive",
		isApplicableFor: specificValueTypes(intType),
		intValue:        intValue(1),
		constraint:      it.IsPositive[int](),
		assert:          assertNoError,
	},
}

var isPositiveFloatTestCases = []ConstraintValidationTestCase{
	{
		name:            "IsPositive (float) passes on nil",
		isApplicableFor: specificValueTypes(floatType),
		constraint:      it.IsPositive[float64](),
		assert:          assertNoError,
	},
	{
		name:            "IsPositive (float) violation on negative",
		isApplicableFor: specificValueTypes(floatType),
		intValue:        intValue(-1),
		floatValue:      floatValue(-1),
		constraint:      it.IsPositive[float64](),
		assert:          assertHasOneViolation(code.NotPositive, "This value should be positive."),
	},
	{
		name:            "IsPositive (float) violation on zero",
		isApplicableFor: specificValueTypes(floatType),
		intValue:        intValue(0),
		floatValue:      floatValue(0),
		constraint:      it.IsPositive[float64](),
		assert:          assertHasOneViolation(code.NotPositive, "This value should be positive."),
	},
	{
		name:            "IsPositive (float) passes on positive",
		isApplicableFor: specificValueTypes(floatType),
		intValue:        intValue(1),
		floatValue:      floatValue(1),
		constraint:      it.IsPositive[float64](),
		assert:          assertNoError,
	},
}

var isPositiveOrZeroTestCases = []ConstraintValidationTestCase{
	{
		name:            "IsPositiveOrZero passes on nil",
		isApplicableFor: specificValueTypes(intType),
		constraint:      it.IsPositiveOrZero[int](),
		assert:          assertNoError,
	},
	{
		name:            "IsPositiveOrZero violation on negative",
		isApplicableFor: specificValueTypes(intType),
		intValue:        intValue(-1),
		floatValue:      floatValue(-1),
		constraint:      it.IsPositiveOrZero[int](),
		assert:          assertHasOneViolation(code.NotPositiveOrZero, "This value should be either positive or zero."),
	},
	{
		name:            "IsPositiveOrZero passes on zero",
		isApplicableFor: specificValueTypes(intType),
		intValue:        intValue(0),
		floatValue:      floatValue(0),
		constraint:      it.IsPositiveOrZero[int](),
		assert:          assertNoError,
	},
	{
		name:            "IsPositiveOrZero passes on positive",
		isApplicableFor: specificValueTypes(intType),
		intValue:        intValue(1),
		floatValue:      floatValue(1),
		constraint:      it.IsPositiveOrZero[int](),
		assert:          assertNoError,
	},
}

var isPositiveOrZeroFloatTestCases = []ConstraintValidationTestCase{
	{
		name:            "IsPositiveOrZero (float) passes on nil",
		isApplicableFor: specificValueTypes(floatType),
		constraint:      it.IsPositiveOrZero[float64](),
		assert:          assertNoError,
	},
	{
		name:            "IsPositiveOrZero (float) violation on negative",
		isApplicableFor: specificValueTypes(floatType),
		intValue:        intValue(-1),
		floatValue:      floatValue(-1),
		constraint:      it.IsPositiveOrZero[float64](),
		assert:          assertHasOneViolation(code.NotPositiveOrZero, "This value should be either positive or zero."),
	},
	{
		name:            "IsPositiveOrZero (float) passes on zero",
		isApplicableFor: specificValueTypes(floatType),
		intValue:        intValue(0),
		floatValue:      floatValue(0),
		constraint:      it.IsPositiveOrZero[float64](),
		assert:          assertNoError,
	},
	{
		name:            "IsPositiveOrZero (float) passes on positive",
		isApplicableFor: specificValueTypes(floatType),
		intValue:        intValue(1),
		floatValue:      floatValue(1),
		constraint:      it.IsPositiveOrZero[float64](),
		assert:          assertNoError,
	},
}

var isNegativeTestCases = []ConstraintValidationTestCase{
	{
		name:            "IsNegative passes on nil",
		isApplicableFor: specificValueTypes(intType),
		constraint:      it.IsNegative[int](),
		assert:          assertNoError,
	},
	{
		name:            "IsNegative passes on negative",
		isApplicableFor: specificValueTypes(intType),
		intValue:        intValue(-1),
		floatValue:      floatValue(-1),
		constraint:      it.IsNegative[int](),
		assert:          assertNoError,
	},
	{
		name:            "IsNegative violation on zero",
		isApplicableFor: specificValueTypes(intType),
		intValue:        intValue(0),
		floatValue:      floatValue(0),
		constraint:      it.IsNegative[int](),
		assert:          assertHasOneViolation(code.NotNegative, "This value should be negative."),
	},
	{
		name:            "IsNegative violation on positive",
		isApplicableFor: specificValueTypes(intType),
		intValue:        intValue(1),
		floatValue:      floatValue(1),
		constraint:      it.IsNegative[int](),
		assert:          assertHasOneViolation(code.NotNegative, "This value should be negative."),
	},
}

var isNegativeFloatTestCases = []ConstraintValidationTestCase{
	{
		name:            "IsNegative (float) passes on nil",
		isApplicableFor: specificValueTypes(floatType),
		constraint:      it.IsNegative[float64](),
		assert:          assertNoError,
	},
	{
		name:            "IsNegative (float) passes on negative",
		isApplicableFor: specificValueTypes(floatType),
		intValue:        intValue(-1),
		floatValue:      floatValue(-1),
		constraint:      it.IsNegative[float64](),
		assert:          assertNoError,
	},
	{
		name:            "IsNegative (float) violation on zero",
		isApplicableFor: specificValueTypes(floatType),
		intValue:        intValue(0),
		floatValue:      floatValue(0),
		constraint:      it.IsNegative[float64](),
		assert:          assertHasOneViolation(code.NotNegative, "This value should be negative."),
	},
	{
		name:            "IsNegative (float) violation on positive",
		isApplicableFor: specificValueTypes(floatType),
		intValue:        intValue(1),
		floatValue:      floatValue(1),
		constraint:      it.IsNegative[float64](),
		assert:          assertHasOneViolation(code.NotNegative, "This value should be negative."),
	},
}

var isNegativeOrZeroTestCases = []ConstraintValidationTestCase{
	{
		name:            "IsNegativeOrZero passes on nil",
		isApplicableFor: specificValueTypes(intType),
		constraint:      it.IsNegativeOrZero[int](),
		assert:          assertNoError,
	},
	{
		name:            "IsNegativeOrZero passes on negative",
		isApplicableFor: specificValueTypes(intType),
		intValue:        intValue(-1),
		floatValue:      floatValue(-1),
		constraint:      it.IsNegativeOrZero[int](),
		assert:          assertNoError,
	},
	{
		name:            "IsNegativeOrZero passes on zero",
		isApplicableFor: specificValueTypes(intType),
		intValue:        intValue(0),
		floatValue:      floatValue(0),
		constraint:      it.IsNegativeOrZero[int](),
		assert:          assertNoError,
	},
	{
		name:            "IsNegativeOrZero violation on positive",
		isApplicableFor: specificValueTypes(intType),
		intValue:        intValue(1),
		floatValue:      floatValue(1),
		constraint:      it.IsNegativeOrZero[int](),
		assert:          assertHasOneViolation(code.NotNegativeOrZero, "This value should be either negative or zero."),
	},
}

var isNegativeOrZeroFloatTestCases = []ConstraintValidationTestCase{
	{
		name:            "IsNegativeOrZero (float) passes on nil",
		isApplicableFor: specificValueTypes(floatType),
		constraint:      it.IsNegativeOrZero[float64](),
		assert:          assertNoError,
	},
	{
		name:            "IsNegativeOrZero (float) passes on negative",
		isApplicableFor: specificValueTypes(floatType),
		intValue:        intValue(-1),
		floatValue:      floatValue(-1),
		constraint:      it.IsNegativeOrZero[float64](),
		assert:          assertNoError,
	},
	{
		name:            "IsNegativeOrZero (float) passes on zero",
		isApplicableFor: specificValueTypes(floatType),
		intValue:        intValue(0),
		floatValue:      floatValue(0),
		constraint:      it.IsNegativeOrZero[float64](),
		assert:          assertNoError,
	},
	{
		name:            "IsNegativeOrZero (float) violation on positive",
		isApplicableFor: specificValueTypes(floatType),
		intValue:        intValue(1),
		floatValue:      floatValue(1),
		constraint:      it.IsNegativeOrZero[float64](),
		assert:          assertHasOneViolation(code.NotNegativeOrZero, "This value should be either negative or zero."),
	},
}

var isBetweenIntegersTestCases = []ConstraintValidationTestCase{
	{
		name:            "IsBetween error on equal min and max",
		isApplicableFor: specificValueTypes(intType),
		constraint:      it.IsBetween(1, 1),
		assert:          assertError(`failed to set up constraint "RangeConstraint": invalid range`),
	},
	{
		name:            "IsBetween error on min greater than max",
		isApplicableFor: specificValueTypes(intType),
		constraint:      it.IsBetween(1, 0),
		assert:          assertError(`failed to set up constraint "RangeConstraint": invalid range`),
	},
	{
		name:            "IsBetween passes on nil",
		isApplicableFor: specificValueTypes(intType),
		constraint:      it.IsBetween(1, 2),
		assert:          assertNoError,
	},
	{
		name:            "IsBetween violation on value less than min",
		isApplicableFor: specificValueTypes(intType),
		intValue:        intValue(0),
		constraint:      it.IsBetween(1, 2),
		assert:          assertHasOneViolation(code.NotInRange, "This value should be between 1 and 2."),
	},
	{
		name:            "IsBetween violation on value greater than max",
		isApplicableFor: specificValueTypes(intType),
		intValue:        intValue(3),
		constraint:      it.IsBetween(1, 2),
		assert:          assertHasOneViolation(code.NotInRange, "This value should be between 1 and 2."),
	},
	{
		name:            "IsBetween passes on value equal to min",
		isApplicableFor: specificValueTypes(intType),
		intValue:        intValue(1),
		constraint:      it.IsBetween(1, 2),
		assert:          assertNoError,
	},
	{
		name:            "IsBetween passes on value equal to max",
		isApplicableFor: specificValueTypes(intType),
		intValue:        intValue(2),
		constraint:      it.IsBetween(1, 2),
		assert:          assertNoError,
	},
	{
		name:            "IsBetween violation with custom message",
		isApplicableFor: specificValueTypes(intType),
		intValue:        intValue(0),
		constraint: it.IsBetween(1, 2).
			Code(customCode).
			Message(
				`Unexpected value "{{ value }}" at {{ custom }}, expected value must be between "{{ min }}" and "{{ max }}".`,
				validation.TemplateParameter{Key: "{{ custom }}", Value: "parameter"},
			),
		assert: assertHasOneViolation(
			customCode,
			`Unexpected value "0" at parameter, expected value must be between "1" and "2".`,
		),
	},
	{
		name:            "IsBetween passes when condition is false",
		isApplicableFor: specificValueTypes(intType),
		intValue:        intValue(0),
		constraint:      it.IsBetween(1, 2).When(false),
		assert:          assertNoError,
	},
	{
<<<<<<< HEAD
		name:            "IsBetween violation when condition is true",
		isApplicableFor: specificValueTypes(intType),
=======
		name:            "IsBetweenIntegers passes when groups not match",
		isApplicableFor: specificValueTypes(intType, floatType),
		intValue:        intValue(0),
		floatValue:      floatValue(0),
		constraint:      it.IsBetweenIntegers(1, 2).WhenGroups(testGroup),
		assert:          assertNoError,
	},
	{
		name:            "IsBetweenIntegers violation when condition is true",
		isApplicableFor: specificValueTypes(intType, floatType),
>>>>>>> 9a951003
		intValue:        intValue(0),
		constraint:      it.IsBetween(1, 2).When(true),
		assert:          assertHasOneViolation(code.NotInRange, "This value should be between 1 and 2."),
	},
}

var isBetweenFloatsTestCases = []ConstraintValidationTestCase{
	{
		name:            "IsBetween (float) passes on nil",
		isApplicableFor: specificValueTypes(floatType),
		constraint:      it.IsBetween(1.1, 2.2),
		assert:          assertNoError,
	},
	{
		name:            "IsBetween (float) violation on value less than min",
		isApplicableFor: specificValueTypes(floatType),
		floatValue:      floatValue(0),
		constraint:      it.IsBetween(1.1, 2.2),
		assert:          assertHasOneViolation(code.NotInRange, "This value should be between 1.1 and 2.2."),
	},
	{
		name:            "IsBetween (float) violation on value greater than max",
		isApplicableFor: specificValueTypes(floatType),
		floatValue:      floatValue(3),
		constraint:      it.IsBetween(1.1, 2.2),
		assert:          assertHasOneViolation(code.NotInRange, "This value should be between 1.1 and 2.2."),
	},
	{
		name:            "IsBetween (float) passes on value equal to min",
		isApplicableFor: specificValueTypes(floatType),
		floatValue:      floatValue(1.1),
		constraint:      it.IsBetween(1.1, 2.2),
		assert:          assertNoError,
	},
	{
		name:            "IsBetween (float) passes on value equal to max",
		isApplicableFor: specificValueTypes(floatType),
		floatValue:      floatValue(2.2),
		constraint:      it.IsBetween(1.1, 2.2),
		assert:          assertNoError,
	},
}

var isEqualToStringTestCases = []ConstraintValidationTestCase{
	{
		name:            "IsEqualToString passes on nil",
		isApplicableFor: specificValueTypes(stringType),
		constraint:      it.IsEqualToString("expected"),
		assert:          assertNoError,
	},
	{
		name:            "IsEqualToString violation on not equal value",
		isApplicableFor: specificValueTypes(stringType),
		stringValue:     stringValue("actual"),
		constraint:      it.IsEqualToString("expected"),
		assert:          assertHasOneViolation(code.Equal, `This value should be equal to "expected".`),
	},
	{
		name:            "IsEqualToString passes on equal value",
		isApplicableFor: specificValueTypes(stringType),
		stringValue:     stringValue("expected"),
		constraint:      it.IsEqualToString("expected"),
		assert:          assertNoError,
	},
	{
		name:            "IsEqualToString violation with custom message",
		isApplicableFor: specificValueTypes(stringType),
		stringValue:     stringValue("actual"),
		constraint: it.IsEqualToString("expected").
			Code(customCode).
			Message(
				`Unexpected value {{ value }} at {{ custom }}, expected value is {{ comparedValue }}.`,
				validation.TemplateParameter{Key: "{{ custom }}", Value: "parameter"},
			),
		assert: assertHasOneViolation(
			customCode,
			`Unexpected value "actual" at parameter, expected value is "expected".`,
		),
	},
	{
		name:            "IsEqualToString passes when condition is false",
		isApplicableFor: specificValueTypes(stringType),
		stringValue:     stringValue("actual"),
		constraint:      it.IsEqualToString("expected").When(false),
		assert:          assertNoError,
	},
	{
		name:            "IsEqualToString passes when groups not match",
		isApplicableFor: specificValueTypes(stringType),
		stringValue:     stringValue("actual"),
		constraint:      it.IsEqualToString("expected").WhenGroups(testGroup),
		assert:          assertNoError,
	},
	{
		name:            "IsEqualToString violation when condition is tue",
		isApplicableFor: specificValueTypes(stringType),
		stringValue:     stringValue("actual"),
		constraint:      it.IsEqualToString("expected").When(true),
		assert:          assertHasOneViolation(code.Equal, `This value should be equal to "expected".`),
	},
}

var isNotEqualToStringTestCases = []ConstraintValidationTestCase{
	{
		name:            "IsNotEqualToString passes on nil",
		isApplicableFor: specificValueTypes(stringType),
		constraint:      it.IsNotEqualToString("expected"),
		assert:          assertNoError,
	},
	{
		name:            "IsNotEqualToString passes on not equal value",
		isApplicableFor: specificValueTypes(stringType),
		stringValue:     stringValue("actual"),
		constraint:      it.IsNotEqualToString("expected"),
		assert:          assertNoError,
	},
	{
		name:            "IsNotEqualToString violation on equal value",
		isApplicableFor: specificValueTypes(stringType),
		stringValue:     stringValue("expected"),
		constraint:      it.IsNotEqualToString("expected"),
		assert:          assertHasOneViolation(code.NotEqual, `This value should not be equal to "expected".`),
	},
}

var isEarlierThanTestCases = []ConstraintValidationTestCase{
	{
		name:            "IsEarlierThan passes on nil",
		isApplicableFor: specificValueTypes(timeType),
		constraint:      it.IsEarlierThan(time.Date(2021, 0o3, 29, 12, 30, 0, 0, time.UTC)),
		assert:          assertNoError,
	},
	{
		name:            "IsEarlierThan violation on greater value",
		isApplicableFor: specificValueTypes(timeType),
		timeValue:       timeValue(time.Date(2021, 0o3, 29, 12, 40, 0, 0, time.UTC)),
		constraint:      it.IsEarlierThan(time.Date(2021, 0o3, 29, 12, 30, 0, 0, time.UTC)),
		assert:          assertHasOneViolation(code.TooLate, "This value should be earlier than 2021-03-29T12:30:00Z."),
	},
	{
		name:            "IsEarlierThan violation on equal value",
		isApplicableFor: specificValueTypes(timeType),
		timeValue:       timeValue(time.Date(2021, 0o3, 29, 12, 30, 0, 0, time.UTC)),
		constraint:      it.IsEarlierThan(time.Date(2021, 0o3, 29, 12, 30, 0, 0, time.UTC)),
		assert:          assertHasOneViolation(code.TooLate, "This value should be earlier than 2021-03-29T12:30:00Z."),
	},
	{
		name:            "IsEarlierThan passes on less value",
		isApplicableFor: specificValueTypes(timeType),
		timeValue:       timeValue(time.Date(2021, 0o3, 29, 12, 29, 29, 0, time.UTC)),
		constraint:      it.IsEarlierThan(time.Date(2021, 0o3, 29, 12, 30, 0, 0, time.UTC)),
		assert:          assertNoError,
	},
	{
		name:            "IsEarlierThan violation with custom message",
		isApplicableFor: specificValueTypes(timeType),
		timeValue:       timeValue(time.Date(2021, 0o3, 29, 12, 40, 0, 0, time.UTC)),
		constraint: it.IsEarlierThan(time.Date(2021, 0o3, 29, 12, 30, 0, 0, time.UTC)).
			Code(customCode).
			Message(
				`Unexpected value "{{ value }}" at {{ custom }}, expected value must be earlier than "{{ comparedValue }}".`,
				validation.TemplateParameter{Key: "{{ custom }}", Value: "parameter"},
			),
		assert: assertHasOneViolation(
			customCode,
			`Unexpected value "2021-03-29T12:40:00Z" at parameter, expected value must be earlier than "2021-03-29T12:30:00Z".`,
		),
	},
	{
		name:            "IsEarlierThan violation with custom message and time layout",
		isApplicableFor: specificValueTypes(timeType),
		timeValue:       timeValue(time.Date(2021, 0o3, 29, 12, 40, 0, 0, time.UTC)),
		constraint: it.IsEarlierThan(time.Date(2021, 0o3, 29, 12, 30, 0, 0, time.UTC)).
			Message(`Unexpected value "{{ value }}", expected value must be earlier than "{{ comparedValue }}".`).
			Layout(time.RFC822),
		assert: assertHasOneViolation(
			code.TooLate,
			`Unexpected value "29 Mar 21 12:40 UTC", expected value must be earlier than "29 Mar 21 12:30 UTC".`,
		),
	},
	{
		name:            "IsEarlierThan passes when condition is false",
		isApplicableFor: specificValueTypes(timeType),
		timeValue:       timeValue(time.Date(2021, 0o3, 29, 12, 40, 0, 0, time.UTC)),
		constraint:      it.IsEarlierThan(time.Date(2021, 0o3, 29, 12, 30, 0, 0, time.UTC)).When(false),
		assert:          assertNoError,
	},
	{
		name:            "IsEarlierThan passes when groups not match",
		isApplicableFor: specificValueTypes(timeType),
		timeValue:       timeValue(time.Date(2021, 0o3, 29, 12, 40, 0, 0, time.UTC)),
		constraint:      it.IsEarlierThan(time.Date(2021, 0o3, 29, 12, 30, 0, 0, time.UTC)).WhenGroups(testGroup),
		assert:          assertNoError,
	},
	{
		name:            "IsEarlierThan violation when condition is true",
		isApplicableFor: specificValueTypes(timeType),
		timeValue:       timeValue(time.Date(2021, 0o3, 29, 12, 40, 0, 0, time.UTC)),
		constraint:      it.IsEarlierThan(time.Date(2021, 0o3, 29, 12, 30, 0, 0, time.UTC)).When(true),
		assert:          assertHasOneViolation(code.TooLate, "This value should be earlier than 2021-03-29T12:30:00Z."),
	},
}

var isEarlierThanOrEqualTestCases = []ConstraintValidationTestCase{
	{
		name:            "IsEarlierThanOrEqual passes on nil",
		isApplicableFor: specificValueTypes(timeType),
		constraint:      it.IsEarlierThanOrEqual(time.Date(2021, 0o3, 29, 12, 30, 0, 0, time.UTC)),
		assert:          assertNoError,
	},
	{
		name:            "IsEarlierThanOrEqual violation on greater value",
		isApplicableFor: specificValueTypes(timeType),
		timeValue:       timeValue(time.Date(2021, 0o3, 29, 12, 40, 0, 0, time.UTC)),
		constraint:      it.IsEarlierThanOrEqual(time.Date(2021, 0o3, 29, 12, 30, 0, 0, time.UTC)),
		assert:          assertHasOneViolation(code.TooLateOrEqual, "This value should be earlier than or equal to 2021-03-29T12:30:00Z."),
	},
	{
		name:            "IsEarlierThanOrEqual passes on equal value",
		isApplicableFor: specificValueTypes(timeType),
		timeValue:       timeValue(time.Date(2021, 0o3, 29, 12, 30, 0, 0, time.UTC)),
		constraint:      it.IsEarlierThanOrEqual(time.Date(2021, 0o3, 29, 12, 30, 0, 0, time.UTC)),
		assert:          assertNoError,
	},
	{
		name:            "IsEarlierThanOrEqual passes on equal value with different time zone",
		isApplicableFor: specificValueTypes(timeType),
		timeValue:       timeValue(time.Date(2021, 0o3, 29, 12, 30, 0, 0, time.UTC)),
		constraint:      it.IsEarlierThanOrEqual(time.Date(2021, 0o3, 29, 8, 30, 0, 0, givenLocation("America/New_York"))),
		assert:          assertNoError,
	},
	{
		name:            "IsEarlierThanOrEqual passes on less value",
		isApplicableFor: specificValueTypes(timeType),
		timeValue:       timeValue(time.Date(2021, 0o3, 29, 12, 29, 29, 0, time.UTC)),
		constraint:      it.IsEarlierThanOrEqual(time.Date(2021, 0o3, 29, 12, 30, 0, 0, time.UTC)),
		assert:          assertNoError,
	},
}

var isLaterThanTestCases = []ConstraintValidationTestCase{
	{
		name:            "IsLaterThan passes on nil",
		isApplicableFor: specificValueTypes(timeType),
		constraint:      it.IsLaterThan(time.Date(2021, 0o3, 29, 12, 30, 0, 0, time.UTC)),
		assert:          assertNoError,
	},
	{
		name:            "IsLaterThan passes on greater value",
		isApplicableFor: specificValueTypes(timeType),
		timeValue:       timeValue(time.Date(2021, 0o3, 29, 12, 40, 0, 0, time.UTC)),
		constraint:      it.IsLaterThan(time.Date(2021, 0o3, 29, 12, 30, 0, 0, time.UTC)),
		assert:          assertNoError,
	},
	{
		name:            "IsLaterThan violation on equal value",
		isApplicableFor: specificValueTypes(timeType),
		timeValue:       timeValue(time.Date(2021, 0o3, 29, 12, 30, 0, 0, time.UTC)),
		constraint:      it.IsLaterThan(time.Date(2021, 0o3, 29, 12, 30, 0, 0, time.UTC)),
		assert:          assertHasOneViolation(code.TooEarly, "This value should be later than 2021-03-29T12:30:00Z."),
	},
	{
		name:            "IsLaterThan violation on less value",
		isApplicableFor: specificValueTypes(timeType),
		timeValue:       timeValue(time.Date(2021, 0o3, 29, 12, 29, 29, 0, time.UTC)),
		constraint:      it.IsLaterThan(time.Date(2021, 0o3, 29, 12, 30, 0, 0, time.UTC)),
		assert:          assertHasOneViolation(code.TooEarly, "This value should be later than 2021-03-29T12:30:00Z."),
	},
}

var isLaterThanOrEqualTestCases = []ConstraintValidationTestCase{
	{
		name:            "IsLaterThanOrEqual passes on nil",
		isApplicableFor: specificValueTypes(timeType),
		constraint:      it.IsLaterThanOrEqual(time.Date(2021, 0o3, 29, 12, 30, 0, 0, time.UTC)),
		assert:          assertNoError,
	},
	{
		name:            "IsLaterThanOrEqual passes on greater value",
		isApplicableFor: specificValueTypes(timeType),
		timeValue:       timeValue(time.Date(2021, 0o3, 29, 12, 40, 0, 0, time.UTC)),
		constraint:      it.IsLaterThanOrEqual(time.Date(2021, 0o3, 29, 12, 30, 0, 0, time.UTC)),
		assert:          assertNoError,
	},
	{
		name:            "IsLaterThanOrEqual passes on equal value",
		isApplicableFor: specificValueTypes(timeType),
		timeValue:       timeValue(time.Date(2021, 0o3, 29, 12, 30, 0, 0, time.UTC)),
		constraint:      it.IsLaterThanOrEqual(time.Date(2021, 0o3, 29, 12, 30, 0, 0, time.UTC)),
		assert:          assertNoError,
	},
	{
		name:            "IsLaterThanOrEqual passes on equal value with different time zone",
		isApplicableFor: specificValueTypes(timeType),
		timeValue:       timeValue(time.Date(2021, 0o3, 29, 12, 30, 0, 0, time.UTC)),
		constraint:      it.IsLaterThanOrEqual(time.Date(2021, 0o3, 29, 8, 30, 0, 0, givenLocation("America/New_York"))),
		assert:          assertNoError,
	},
	{
		name:            "IsLaterThanOrEqual violation on less value",
		isApplicableFor: specificValueTypes(timeType),
		timeValue:       timeValue(time.Date(2021, 0o3, 29, 12, 29, 29, 0, time.UTC)),
		constraint:      it.IsLaterThanOrEqual(time.Date(2021, 0o3, 29, 12, 30, 0, 0, time.UTC)),
		assert:          assertHasOneViolation(code.TooEarlyOrEqual, "This value should be later than or equal to 2021-03-29T12:30:00Z."),
	},
}

var isBetweenTimeTestCases = []ConstraintValidationTestCase{
	{
		name:            "IsBetweenTime error on equal min and max",
		isApplicableFor: specificValueTypes(timeType),
		constraint: it.IsBetweenTime(
			*timeValue(time.Date(2021, 0o4, 4, 12, 30, 0, 0, time.UTC)),
			*timeValue(time.Date(2021, 0o4, 4, 12, 30, 0, 0, time.UTC)),
		),
		assert: assertError(`failed to set up constraint "TimeRangeConstraint": invalid range`),
	},
	{
		name:            "IsBetweenTime error on equal min and max in different time zones",
		isApplicableFor: specificValueTypes(timeType),
		constraint: it.IsBetweenTime(
			*timeValue(time.Date(2021, 0o4, 4, 12, 30, 0, 0, time.UTC)),
			*timeValue(time.Date(2021, 0o4, 4, 8, 30, 0, 0, givenLocation("America/New_York"))),
		),
		assert: assertError(`failed to set up constraint "TimeRangeConstraint": invalid range`),
	},
	{
		name:            "IsBetweenTime error on min greater than max",
		isApplicableFor: specificValueTypes(timeType),
		constraint: it.IsBetweenTime(
			*timeValue(time.Date(2021, 0o4, 4, 12, 40, 0, 0, time.UTC)),
			*timeValue(time.Date(2021, 0o4, 4, 12, 30, 0, 0, time.UTC)),
		),
		assert: assertError(`failed to set up constraint "TimeRangeConstraint": invalid range`),
	},
	{
		name:            "IsBetweenTime passes on nil",
		isApplicableFor: specificValueTypes(timeType),
		constraint: it.IsBetweenTime(
			*timeValue(time.Date(2021, 0o4, 4, 12, 30, 0, 0, time.UTC)),
			*timeValue(time.Date(2021, 0o4, 4, 12, 40, 0, 0, time.UTC)),
		),
		assert: assertNoError,
	},
	{
		name:            "IsBetweenTime violation on value less than min",
		isApplicableFor: specificValueTypes(timeType),
		timeValue:       timeValue(time.Date(2021, 0o4, 4, 12, 20, 0, 0, time.UTC)),
		constraint: it.IsBetweenTime(
			*timeValue(time.Date(2021, 0o4, 4, 12, 30, 0, 0, time.UTC)),
			*timeValue(time.Date(2021, 0o4, 4, 12, 40, 0, 0, time.UTC)),
		),
		assert: assertHasOneViolation(code.NotInRange, "This value should be between 2021-04-04T12:30:00Z and 2021-04-04T12:40:00Z."),
	},
	{
		name:            "IsBetweenTime violation on value greater than max",
		isApplicableFor: specificValueTypes(timeType),
		timeValue:       timeValue(time.Date(2021, 0o4, 4, 12, 50, 0, 0, time.UTC)),
		constraint: it.IsBetweenTime(
			*timeValue(time.Date(2021, 0o4, 4, 12, 30, 0, 0, time.UTC)),
			*timeValue(time.Date(2021, 0o4, 4, 12, 40, 0, 0, time.UTC)),
		),
		assert: assertHasOneViolation(code.NotInRange, "This value should be between 2021-04-04T12:30:00Z and 2021-04-04T12:40:00Z."),
	},
	{
		name:            "IsBetweenTime passes on value equal to min",
		isApplicableFor: specificValueTypes(timeType),
		timeValue:       timeValue(time.Date(2021, 0o4, 4, 12, 30, 0, 0, time.UTC)),
		constraint: it.IsBetweenTime(
			*timeValue(time.Date(2021, 0o4, 4, 12, 30, 0, 0, time.UTC)),
			*timeValue(time.Date(2021, 0o4, 4, 12, 40, 0, 0, time.UTC)),
		),
		assert: assertNoError,
	},
	{
		name:            "IsBetweenTime passes on value equal to max",
		isApplicableFor: specificValueTypes(timeType),
		timeValue:       timeValue(time.Date(2021, 0o4, 4, 12, 40, 0, 0, time.UTC)),
		constraint: it.IsBetweenTime(
			*timeValue(time.Date(2021, 0o4, 4, 12, 30, 0, 0, time.UTC)),
			*timeValue(time.Date(2021, 0o4, 4, 12, 40, 0, 0, time.UTC)),
		),
		assert: assertNoError,
	},
	{
		name:            "IsBetweenTime violation with custom message",
		isApplicableFor: specificValueTypes(timeType),
		timeValue:       timeValue(time.Date(2021, 0o4, 4, 12, 20, 0, 0, time.UTC)),
		constraint: it.
			IsBetweenTime(
				*timeValue(time.Date(2021, 0o4, 4, 12, 30, 0, 0, time.UTC)),
				*timeValue(time.Date(2021, 0o4, 4, 12, 40, 0, 0, time.UTC)),
			).
			Code(customCode).
			Message(
				`Unexpected value "{{ value }}" at {{ custom }}, expected value must be between "{{ min }}" and "{{ max }}".`,
				validation.TemplateParameter{Key: "{{ custom }}", Value: "parameter"},
			),
		assert: assertHasOneViolation(
			customCode,
			`Unexpected value "2021-04-04T12:20:00Z" at parameter, expected value must be between "2021-04-04T12:30:00Z" and "2021-04-04T12:40:00Z".`,
		),
	},
	{
		name:            "IsBetweenTime violation with custom message and time layout",
		isApplicableFor: specificValueTypes(timeType),
		timeValue:       timeValue(time.Date(2021, 0o4, 4, 12, 20, 0, 0, time.UTC)),
		constraint: it.
			IsBetweenTime(
				*timeValue(time.Date(2021, 0o4, 4, 12, 30, 0, 0, time.UTC)),
				*timeValue(time.Date(2021, 0o4, 4, 12, 40, 0, 0, time.UTC)),
			).
			Message(`Unexpected value "{{ value }}", expected value must be between "{{ min }}" and "{{ max }}".`).
			Layout(time.RFC822),
		assert: assertHasOneViolation(
			code.NotInRange,
			`Unexpected value "04 Apr 21 12:20 UTC", expected value must be between "04 Apr 21 12:30 UTC" and "04 Apr 21 12:40 UTC".`,
		),
	},
	{
		name:            "IsBetweenTime passes when condition is false",
		isApplicableFor: specificValueTypes(timeType),
		timeValue:       timeValue(time.Date(2021, 0o4, 4, 12, 20, 0, 0, time.UTC)),
		constraint: it.
			IsBetweenTime(
				*timeValue(time.Date(2021, 0o4, 4, 12, 30, 0, 0, time.UTC)),
				*timeValue(time.Date(2021, 0o4, 4, 12, 40, 0, 0, time.UTC)),
			).
			When(false),
		assert: assertNoError,
	},
	{
		name:            "IsBetweenTime passes when groups not match",
		isApplicableFor: specificValueTypes(timeType),
		timeValue:       timeValue(time.Date(2021, 0o4, 4, 12, 20, 0, 0, time.UTC)),
		constraint: it.
			IsBetweenTime(
				*timeValue(time.Date(2021, 0o4, 4, 12, 30, 0, 0, time.UTC)),
				*timeValue(time.Date(2021, 0o4, 4, 12, 40, 0, 0, time.UTC)),
			).
			WhenGroups(testGroup),
		assert: assertNoError,
	},
	{
		name:            "IsBetweenTime violation when condition is true",
		isApplicableFor: specificValueTypes(timeType),
		timeValue:       timeValue(time.Date(2021, 0o4, 4, 12, 20, 0, 0, time.UTC)),
		constraint: it.
			IsBetweenTime(
				*timeValue(time.Date(2021, 0o4, 4, 12, 30, 0, 0, time.UTC)),
				*timeValue(time.Date(2021, 0o4, 4, 12, 40, 0, 0, time.UTC)),
			).
			When(true),
		assert: assertHasOneViolation(code.NotInRange, "This value should be between 2021-04-04T12:30:00Z and 2021-04-04T12:40:00Z."),
	},
}

var hasUniqueValuesTestCases = []ConstraintValidationTestCase{
	{
		name:            "HasUniqueValues passes on nil",
		isApplicableFor: specificValueTypes(stringsType),
		constraint:      it.HasUniqueValues(),
		assert:          assertNoError,
	},
	{
		name:            "HasUniqueValues passes on empty value",
		isApplicableFor: specificValueTypes(stringsType),
		constraint:      it.HasUniqueValues(),
		stringsValue:    []string{},
		assert:          assertNoError,
	},
	{
		name:            "HasUniqueValues passes on unique values",
		isApplicableFor: specificValueTypes(stringsType),
		constraint:      it.HasUniqueValues(),
		stringsValue:    []string{"one", "two", "three"},
		assert:          assertNoError,
	},
	{
		name:            "HasUniqueValues violation on duplicated values",
		isApplicableFor: specificValueTypes(stringsType),
		constraint:      it.HasUniqueValues(),
		stringsValue:    []string{"one", "two", "one"},
		assert:          assertHasOneViolation(code.NotUnique, message.Templates[code.NotUnique]),
	},
	{
		name:            "HasUniqueValues violation with custom message",
		isApplicableFor: specificValueTypes(stringsType),
		constraint: it.HasUniqueValues().
			Code(customCode).
			Message(
				`Not unique values at {{ custom }}.`,
				validation.TemplateParameter{Key: "{{ custom }}", Value: "parameter"},
			),
		stringsValue: []string{"one", "two", "one"},
		assert:       assertHasOneViolation(customCode, `Not unique values at parameter.`),
	},
	{
		name:            "HasUniqueValues passes when condition is false",
		isApplicableFor: specificValueTypes(stringsType),
		constraint:      it.HasUniqueValues().When(false),
		stringsValue:    []string{"one", "two", "one"},
		assert:          assertNoError,
	},
	{
		name:            "HasUniqueValues passes when groups not match",
		isApplicableFor: specificValueTypes(stringsType),
		constraint:      it.HasUniqueValues().WhenGroups(testGroup),
		stringsValue:    []string{"one", "two", "one"},
		assert:          assertNoError,
	},
	{
		name:            "HasUniqueValues violation when condition is true",
		isApplicableFor: specificValueTypes(stringsType),
		constraint:      it.HasUniqueValues().When(true),
		stringsValue:    []string{"one", "two", "one"},
		assert:          assertHasOneViolation(code.NotUnique, message.Templates[code.NotUnique]),
	},
}<|MERGE_RESOLUTION|>--- conflicted
+++ resolved
@@ -90,21 +90,16 @@
 		assert:          assertNoError,
 	},
 	{
-<<<<<<< HEAD
+		name:            "IsEqualToNumber passes when groups not match",
+		isApplicableFor: specificValueTypes(intType, floatType),
+		intValue:        intValue(0),
+		floatValue:      floatValue(0),
+		constraint:      it.IsEqualToNumber(1).WhenGroups(testGroup),
+		assert:          assertNoError,
+	},
+	{
 		name:            "IsEqualToNumber violation when condition is true",
-		isApplicableFor: specificValueTypes(intType),
-=======
-		name:            "IsEqualToInteger passes when groups not match",
 		isApplicableFor: specificValueTypes(intType, floatType),
-		intValue:        intValue(0),
-		floatValue:      floatValue(0),
-		constraint:      it.IsEqualToInteger(1).WhenGroups(testGroup),
-		assert:          assertNoError,
-	},
-	{
-		name:            "IsEqualToInteger violation when condition is true",
-		isApplicableFor: specificValueTypes(intType, floatType),
->>>>>>> 9a951003
 		intValue:        intValue(0),
 		constraint:      it.IsEqualToNumber(1).When(true),
 		assert:          assertHasOneViolation(code.Equal, "This value should be equal to 1."),
@@ -744,10 +739,6 @@
 		assert:          assertNoError,
 	},
 	{
-<<<<<<< HEAD
-		name:            "IsBetween violation when condition is true",
-		isApplicableFor: specificValueTypes(intType),
-=======
 		name:            "IsBetweenIntegers passes when groups not match",
 		isApplicableFor: specificValueTypes(intType, floatType),
 		intValue:        intValue(0),
@@ -756,9 +747,8 @@
 		assert:          assertNoError,
 	},
 	{
-		name:            "IsBetweenIntegers violation when condition is true",
-		isApplicableFor: specificValueTypes(intType, floatType),
->>>>>>> 9a951003
+		name:            "IsBetween violation when condition is true",
+		isApplicableFor: specificValueTypes(intType),
 		intValue:        intValue(0),
 		constraint:      it.IsBetween(1, 2).When(true),
 		assert:          assertHasOneViolation(code.NotInRange, "This value should be between 1 and 2."),
