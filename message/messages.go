--- conflicted
+++ resolved
@@ -26,22 +26,6 @@
 package message
 
 const (
-<<<<<<< HEAD
-	Blank         = "This value should be blank."
-	CountExact    = "This collection should contain exactly {{ limit }} element(s)."
-	CountTooFew   = "This collection should contain {{ limit }} element(s) or more."
-	CountTooMany  = "This collection should contain {{ limit }} element(s) or less."
-	False         = "This value should be false."
-	LengthExact   = "This value should have exactly {{ limit }} character(s)."
-	LengthTooFew  = "This value is too short. It should have {{ limit }} character(s) or more."
-	LengthTooMany = "This value is too long. It should have {{ limit }} character(s) or less."
-	Nil           = "This value should be nil."
-	NoSuchChoice  = "The value you selected is not a valid choice."
-	NotBlank      = "This value should not be blank."
-	NotNil        = "This value should not be nil."
-	NotValid      = "This value is not valid."
-	True          = "This value should be true."
-=======
 	Blank             = "This value should be blank."
 	CountExact        = "This collection should contain exactly {{ limit }} element(s)."
 	CountTooFew       = "This collection should contain {{ limit }} element(s) or more."
@@ -63,5 +47,7 @@
 	TooHighOrEqual    = "This value should be less than or equal to {{ comparedValue }}."
 	TooLow            = "This value should be greater than {{ comparedValue }}."
 	TooLowOrEqual     = "This value should be greater than or equal to {{ comparedValue }}."
->>>>>>> f09b9b16
+	False             = "This value should be false."
+	Nil               = "This value should be nil."
+	True              = "This value should be true."
 )