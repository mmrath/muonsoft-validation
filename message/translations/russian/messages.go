// The source code of the messages is taken from the Symfony Validator component
// See https://github.com/symfony/validator/blob/5.x/Resources/translations/validators.ru.xlf
//
// Copyright (c) 2004-2021 Fabien Potencier
//
// Permission is hereby granted, free of charge, to any person obtaining a copy
// of this software and associated documentation files (the "Software"), to deal
// in the Software without restriction, including without limitation the rights
// to use, copy, modify, merge, publish, distribute, sublicense, and/or sell
// copies of the Software, and to permit persons to whom the Software is furnished
// to do so, subject to the following conditions:
//
// The above copyright notice and this permission notice shall be included in all
// copies or substantial portions of the Software.
//
// THE SOFTWARE IS PROVIDED "AS IS", WITHOUT WARRANTY OF ANY KIND, EXPRESS OR
// IMPLIED, INCLUDING BUT NOT LIMITED TO THE WARRANTIES OF MERCHANTABILITY,
// FITNESS FOR A PARTICULAR PURPOSE AND NONINFRINGEMENT. IN NO EVENT SHALL THE
// AUTHORS OR COPYRIGHT HOLDERS BE LIABLE FOR ANY CLAIM, DAMAGES OR OTHER
// LIABILITY, WHETHER IN AN ACTION OF CONTRACT, TORT OR OTHERWISE, ARISING FROM,
// OUT OF OR IN CONNECTION WITH THE SOFTWARE OR THE USE OR OTHER DEALINGS IN
// THE SOFTWARE.

// Package russian contains violation message texts translated into Russian language.
// Values are not protected by backward compatibility rules and can be changed at any time, even in patch versions.
package russian

import (
	"github.com/muonsoft/validation/message"
	"golang.org/x/text/feature/plural"
	"golang.org/x/text/language"
	"golang.org/x/text/message/catalog"
)

var Messages = map[language.Tag]map[string]catalog.Message{
	language.Russian: {
		message.Blank: catalog.String("Значение должно быть пустым."),
		message.CountExact: plural.Selectf(1, "",
			plural.One, "Эта коллекция должна содержать ровно {{ limit }} элемент.",
			plural.Few, "Эта коллекция должна содержать ровно {{ limit }} элемента.",
			plural.Other, "Эта коллекция должна содержать ровно {{ limit }} элементов."),
		message.CountTooFew: plural.Selectf(1, "",
			plural.One, "Эта коллекция должна содержать {{ limit }} элемент или больше.",
			plural.Few, "Эта коллекция должна содержать {{ limit }} элемента или больше.",
			plural.Other, "Эта коллекция должна содержать {{ limit }} элементов или больше."),
		message.CountTooMany: plural.Selectf(1, "",
			plural.One, "Эта коллекция должна содержать {{ limit }} элемент или меньше.",
			plural.Few, "Эта коллекция должна содержать {{ limit }} элемента или меньше.",
			plural.Other, "Эта коллекция должна содержать {{ limit }} элементов или меньше."),
<<<<<<< HEAD
		message.False: catalog.String("Значение должно быть ложным."),
=======
		message.Equal: catalog.String("Значение должно быть равно {{ comparedValue }}."),
>>>>>>> f09b9b16
		message.LengthExact: plural.Selectf(1, "",
			plural.One, "Значение должно быть равно {{ limit }} символу.",
			plural.Few, "Значение должно быть равно {{ limit }} символам.",
			plural.Other, "Значение должно быть равно {{ limit }} символам."),
		message.LengthTooFew: plural.Selectf(1, "",
			plural.One, "Значение слишком короткое. Должно быть равно {{ limit }} символу или больше.",
			plural.Few, "Значение слишком короткое. Должно быть равно {{ limit }} символам или больше.",
			plural.Other, "Значение слишком короткое. Должно быть равно {{ limit }} символам или больше."),
		message.LengthTooMany: plural.Selectf(1, "",
			plural.One, "Значение слишком длинное. Должно быть равно {{ limit }} символу или меньше.",
			plural.Few, "Значение слишком длинное. Должно быть равно {{ limit }} символам или меньше.",
			plural.Other, "Значение слишком длинное. Должно быть равно {{ limit }} символам или меньше."),
<<<<<<< HEAD
		message.Nil:          catalog.String("Значение должно быть nil."),
		message.NoSuchChoice: catalog.String("Выбранное Вами значение недопустимо."),
		message.NotBlank:     catalog.String("Значение не должно быть пустым."),
		message.NotNil:       catalog.String("Значение не должно быть nil."),
		message.NotValid:     catalog.String("Значение недопустимо."),
		message.True:         catalog.String("Значение должно быть истинным."),
=======
		message.NoSuchChoice:      catalog.String("Выбранное Вами значение недопустимо."),
		message.NotBlank:          catalog.String("Значение не должно быть пустым."),
		message.NotEqual:          catalog.String("Значение не должно быть равно {{ comparedValue }}."),
		message.NotNegative:       catalog.String("Значение должно быть отрицательным."),
		message.NotNegativeOrZero: catalog.String("Значение должно быть отрицательным или равным нулю."),
		message.NotNil:            catalog.String("Значение не должно быть nil."),
		message.NotPositive:       catalog.String("Значение должно быть положительным."),
		message.NotPositiveOrZero: catalog.String("Значение должно быть положительным или равным нулю."),
		message.NotValid:          catalog.String("Значение недопустимо."),
		message.TooHigh:           catalog.String("Значение должно быть меньше чем {{ comparedValue }}."),
		message.TooHighOrEqual:    catalog.String("Значение должно быть меньше или равно {{ comparedValue }}."),
		message.TooLow:            catalog.String("Значение должно быть больше чем {{ comparedValue }}."),
		message.TooLowOrEqual:     catalog.String("Значение должно быть больше или равно {{ comparedValue }}."),
>>>>>>> f09b9b16
	},
}<|MERGE_RESOLUTION|>--- conflicted
+++ resolved
@@ -47,11 +47,8 @@
 			plural.One, "Эта коллекция должна содержать {{ limit }} элемент или меньше.",
 			plural.Few, "Эта коллекция должна содержать {{ limit }} элемента или меньше.",
 			plural.Other, "Эта коллекция должна содержать {{ limit }} элементов или меньше."),
-<<<<<<< HEAD
+		message.Equal: catalog.String("Значение должно быть равно {{ comparedValue }}."),
 		message.False: catalog.String("Значение должно быть ложным."),
-=======
-		message.Equal: catalog.String("Значение должно быть равно {{ comparedValue }}."),
->>>>>>> f09b9b16
 		message.LengthExact: plural.Selectf(1, "",
 			plural.One, "Значение должно быть равно {{ limit }} символу.",
 			plural.Few, "Значение должно быть равно {{ limit }} символам.",
@@ -64,14 +61,7 @@
 			plural.One, "Значение слишком длинное. Должно быть равно {{ limit }} символу или меньше.",
 			plural.Few, "Значение слишком длинное. Должно быть равно {{ limit }} символам или меньше.",
 			plural.Other, "Значение слишком длинное. Должно быть равно {{ limit }} символам или меньше."),
-<<<<<<< HEAD
-		message.Nil:          catalog.String("Значение должно быть nil."),
-		message.NoSuchChoice: catalog.String("Выбранное Вами значение недопустимо."),
-		message.NotBlank:     catalog.String("Значение не должно быть пустым."),
-		message.NotNil:       catalog.String("Значение не должно быть nil."),
-		message.NotValid:     catalog.String("Значение недопустимо."),
-		message.True:         catalog.String("Значение должно быть истинным."),
-=======
+		message.Nil:               catalog.String("Значение должно быть nil."),
 		message.NoSuchChoice:      catalog.String("Выбранное Вами значение недопустимо."),
 		message.NotBlank:          catalog.String("Значение не должно быть пустым."),
 		message.NotEqual:          catalog.String("Значение не должно быть равно {{ comparedValue }}."),
@@ -85,6 +75,6 @@
 		message.TooHighOrEqual:    catalog.String("Значение должно быть меньше или равно {{ comparedValue }}."),
 		message.TooLow:            catalog.String("Значение должно быть больше чем {{ comparedValue }}."),
 		message.TooLowOrEqual:     catalog.String("Значение должно быть больше или равно {{ comparedValue }}."),
->>>>>>> f09b9b16
+		message.True:              catalog.String("Значение должно быть истинным."),
 	},
 }