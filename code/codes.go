--- conflicted
+++ resolved
@@ -8,22 +8,6 @@
 package code
 
 const (
-<<<<<<< HEAD
-	Blank          = "blank"
-	CountExact     = "countExact"
-	CountTooFew    = "countTooFew"
-	CountTooMany   = "countTooMany"
-	False          = "false"
-	LengthExact    = "lengthExact"
-	LengthTooFew   = "lengthTooFew"
-	LengthTooMany  = "lengthTooMany"
-	MatchingFailed = "matchingFailed"
-	Nil            = "nil"
-	NoSuchChoice   = "noSuchChoice"
-	NotBlank       = "notBlank"
-	NotNil         = "notNil"
-	True           = "true"
-=======
 	Blank             = "blank"
 	CountExact        = "countExact"
 	CountTooFew       = "countTooFew"
@@ -45,5 +29,7 @@
 	TooHighOrEqual    = "tooHighOrEqual"
 	TooLow            = "tooLow"
 	TooLowOrEqual     = "tooLowOrEqual"
->>>>>>> f09b9b16
+	False             = "false"
+	Nil               = "nil"
+	True              = "true"
 )