--- conflicted
+++ resolved
@@ -64,7 +64,76 @@
 	ValidateTime(value *time.Time, scope Scope) error
 }
 
-<<<<<<< HEAD
+// CustomStringConstraint can be used to create custom constraints for validating string values
+// based on function with signature func(string) bool.
+type CustomStringConstraint struct {
+	isIgnored       bool
+	isValid         func(string) bool
+	name            string
+	code            string
+	messageTemplate string
+}
+
+// NewCustomStringConstraint creates a new string constraint from a function with signature func(string) bool.
+// Optional parameters can be used to set up constraint name (first parameter), violation code (second),
+// message template (third). All other parameters are ignored.
+func NewCustomStringConstraint(isValid func(string) bool, parameters ...string) CustomStringConstraint {
+	constraint := CustomStringConstraint{
+		isValid:         isValid,
+		name:            "CustomStringConstraint",
+		code:            code.NotValid,
+		messageTemplate: message.NotValid,
+	}
+
+	if len(parameters) > 0 {
+		constraint.name = parameters[0]
+	}
+	if len(parameters) > 1 {
+		constraint.code = parameters[1]
+	}
+	if len(parameters) > 2 {
+		constraint.messageTemplate = parameters[2]
+	}
+
+	return constraint
+}
+
+// SetUp always returns no error.
+func (c CustomStringConstraint) SetUp() error {
+	return nil
+}
+
+// Name is the constraint name. It can be set via first parameter of function NewCustomStringConstraint.
+func (c CustomStringConstraint) Name() string {
+	return c.name
+}
+
+// Message sets the violation message template. You can use template parameters
+// for injecting its values into the final message:
+//
+//	{{ value }} - the current (invalid) value.
+func (c CustomStringConstraint) Message(message string) CustomStringConstraint {
+	c.messageTemplate = message
+	return c
+}
+
+// When enables conditional validation of this constraint. If the expression evaluates to false,
+// then the constraint will be ignored.
+func (c CustomStringConstraint) When(condition bool) CustomStringConstraint {
+	c.isIgnored = !condition
+	return c
+}
+
+func (c CustomStringConstraint) ValidateString(value *string, scope Scope) error {
+	if c.isIgnored || value == nil || *value == "" || c.isValid(*value) {
+		return nil
+	}
+
+	return scope.BuildViolation(c.code, c.messageTemplate).
+		AddParameter("{{ value }}", *value).
+		CreateViolation()
+}
+
 // ConditionalConstraint is used for conditional validation.
 // Use the When function to initiate a conditional check.
 // If the condition is true, then the constraints passed through the Then function will be applied.
@@ -151,76 +220,6 @@
 	}
 
 	return nil
-=======
-// CustomStringConstraint can be used to create custom constraints for validating string values
-// based on function with signature func(string) bool.
-type CustomStringConstraint struct {
-	isIgnored       bool
-	isValid         func(string) bool
-	name            string
-	code            string
-	messageTemplate string
-}
-
-// NewCustomStringConstraint creates a new string constraint from a function with signature func(string) bool.
-// Optional parameters can be used to set up constraint name (first parameter), violation code (second),
-// message template (third). All other parameters are ignored.
-func NewCustomStringConstraint(isValid func(string) bool, parameters ...string) CustomStringConstraint {
-	constraint := CustomStringConstraint{
-		isValid:         isValid,
-		name:            "CustomStringConstraint",
-		code:            code.NotValid,
-		messageTemplate: message.NotValid,
-	}
-
-	if len(parameters) > 0 {
-		constraint.name = parameters[0]
-	}
-	if len(parameters) > 1 {
-		constraint.code = parameters[1]
-	}
-	if len(parameters) > 2 {
-		constraint.messageTemplate = parameters[2]
-	}
-
-	return constraint
-}
-
-// SetUp always returns no error.
-func (c CustomStringConstraint) SetUp() error {
-	return nil
-}
-
-// Name is the constraint name. It can be set via first parameter of function NewCustomStringConstraint.
-func (c CustomStringConstraint) Name() string {
-	return c.name
-}
-
-// Message sets the violation message template. You can use template parameters
-// for injecting its values into the final message:
-//
-//	{{ value }} - the current (invalid) value.
-func (c CustomStringConstraint) Message(message string) CustomStringConstraint {
-	c.messageTemplate = message
-	return c
-}
-
-// When enables conditional validation of this constraint. If the expression evaluates to false,
-// then the constraint will be ignored.
-func (c CustomStringConstraint) When(condition bool) CustomStringConstraint {
-	c.isIgnored = !condition
-	return c
-}
-
-func (c CustomStringConstraint) ValidateString(value *string, scope Scope) error {
-	if c.isIgnored || value == nil || *value == "" || c.isValid(*value) {
-		return nil
-	}
-
-	return scope.BuildViolation(c.code, c.messageTemplate).
-		AddParameter("{{ value }}", *value).
-		CreateViolation()
->>>>>>> 226e0980
 }
 
 type notFoundConstraint struct {
