package validation

import (
	"github.com/muonsoft/validation/generic"

	"time"
)

type Constraint interface {
	Option
	GetName() string
}

// NilConstraint is used for constraints that needs to check value for nil. In common case
// you have no need to implement it in your constraints because nil values should be ignored.
type NilConstraint interface {
	ValidateNil(scope Scope) error
}

type BoolConstraint interface {
	ValidateBool(value *bool, scope Scope) error
}

type NumberConstraint interface {
	ValidateNumber(value generic.Number, scope Scope) error
}

type StringConstraint interface {
	ValidateString(value *string, scope Scope) error
}

type IterableConstraint interface {
	ValidateIterable(value generic.Iterable, scope Scope) error
}

type CountableConstraint interface {
<<<<<<< HEAD
	ValidateCountable(count int, options Options) error
}

type TimeConstraint interface {
	ValidateTime(time *time.Time, options Options) error
=======
	ValidateCountable(count int, scope Scope) error
>>>>>>> 094b3910
}<|MERGE_RESOLUTION|>--- conflicted
+++ resolved
@@ -34,13 +34,9 @@
 }
 
 type CountableConstraint interface {
-<<<<<<< HEAD
-	ValidateCountable(count int, options Options) error
+	ValidateCountable(count int, scope Scope) error
 }
 
 type TimeConstraint interface {
 	ValidateTime(time *time.Time, options Options) error
-=======
-	ValidateCountable(count int, scope Scope) error
->>>>>>> 094b3910
 }