package is_test

import (
	"fmt"

	"github.com/muonsoft/validation/is"
)

<<<<<<< HEAD
func ExampleEmail_validEmail() {
	valid := is.Email("user@example.com")

	fmt.Println(valid)
	// Output:
	// true
}

func ExampleEmail_invalidEmail() {
	valid := is.Email("user example.com")

	fmt.Println(valid)
	// Output:
	// false
}

func ExampleHTML5Email() {
	valid := is.Email("{}~!@example.com")

	fmt.Println(valid)
	// Output:
	// true
}

func ExampleURL_validAbsoluteURL() {
	valid := is.URL("https://example.com")

	fmt.Println(valid)
=======
func ExampleURL() {
	fmt.Println(is.URL("https://example.com"))                       // valid absolute URL
	fmt.Println(is.URL("ftp://example.com", "http", "https", "ftp")) // valid URL with custom schema
	fmt.Println(is.URL("example.com"))                               // invalid URL
	fmt.Println(is.URL("//example.com", ""))                         // valid relative URL
>>>>>>> cc6af12c
	// Output:
	// true
	// true
	// false
	// true
}<|MERGE_RESOLUTION|>--- conflicted
+++ resolved
@@ -6,7 +6,6 @@
 	"github.com/muonsoft/validation/is"
 )
 
-<<<<<<< HEAD
 func ExampleEmail_validEmail() {
 	valid := is.Email("user@example.com")
 
@@ -31,17 +30,11 @@
 	// true
 }
 
-func ExampleURL_validAbsoluteURL() {
-	valid := is.URL("https://example.com")
-
-	fmt.Println(valid)
-=======
 func ExampleURL() {
 	fmt.Println(is.URL("https://example.com"))                       // valid absolute URL
 	fmt.Println(is.URL("ftp://example.com", "http", "https", "ftp")) // valid URL with custom schema
 	fmt.Println(is.URL("example.com"))                               // invalid URL
 	fmt.Println(is.URL("//example.com", ""))                         // valid relative URL
->>>>>>> cc6af12c
 	// Output:
 	// true
 	// true
